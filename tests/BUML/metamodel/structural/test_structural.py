--- conflicted
+++ resolved
@@ -258,7 +258,6 @@
     assert class_a.synonyms[1] == "synonym2"
     assert class_a.synonyms[2] == "synonym3"
 
-<<<<<<< HEAD
 # Testing all_parents and inherited_attributes methods
 # GrandParent (attr1)
 #           /           \
@@ -317,7 +316,7 @@
     # Test that names without spaces work fine
     named_element = NamedElement(name="element_without_spaces")
     assert named_element.name == "element_without_spaces"
-=======
+
 def test_attribute_reassignment():
     attribute1: Property = Property(name="attr1", type=StringType)
     class1: Class = Class(name="Cls1", attributes={attribute1})
@@ -328,5 +327,4 @@
 
     assert attribute1 in class2.attributes
     assert attribute1 not in class1.attributes
-    assert attribute1.owner == class2
->>>>>>> dac1e444
+    assert attribute1.owner == class2