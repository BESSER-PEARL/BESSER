--- conflicted
+++ resolved
@@ -1,10 +1,5 @@
 from abc import ABC, abstractmethod
-<<<<<<< HEAD
  
-=======
-from typing import Any
-
->>>>>>> 9dbd4ca4
 # constant
 UNLIMITED_MAX_MULTIPLICITY = 9999
 
@@ -114,13 +109,8 @@
 # Properties are owned by a class or an association and point to a type with a multiplicity
 class Property(TypedElement):
 
-<<<<<<< HEAD
     def __init__(self, name: str, visibility: str, owner: Type, property_type: Type, multiplicity: Multiplicity = Multiplicity(1, 1), is_composite : bool = False):
         super().__init__(name, visibility)
-=======
-    def __init__(self, name: str, owner: Type, type: Type, multiplicity: Multiplicity = Multiplicity(1, 1)):
-        super().__init__(name, type)
->>>>>>> 9dbd4ca4
         self.owner: Type = owner
         self.type: Type = type
         self.multiplicity: Multiplicity = multiplicity
@@ -159,11 +149,7 @@
 
 class Class(Type):
 
-<<<<<<< HEAD
     def __init__(self, name: str, is_abstract: bool, attributes: set[Property]):
-=======
-    def __init__(self, name: str, attributes: set[Property] = set()):
->>>>>>> 9dbd4ca4
         super().__init__(name)
         self.is_abstract: bool = is_abstract
         self.attributes: set[Property] = attributes
@@ -200,6 +186,14 @@
     def is_abstract(self, is_abstract: bool):
         self.__is_abstract = is_abstract
 
+    @property
+    def is_abstract(self) -> bool:
+        return self.__is_abstract
+
+    @is_abstract.setter
+    def is_abstract(self, is_abstract: bool):
+        self.__is_abstract = is_abstract
+
     def __repr__(self):
         return f'Class({self.name},{self.attributes})'
 
@@ -409,10 +403,6 @@
     def packages(self) -> set[Package]:
         return self.__packages
 
-<<<<<<< HEAD
-    def get_packages(self) -> set[Package]:
-        return {element for element in self.elements if isinstance(element, Package)}
-=======
     @packages.setter
     def packages(self, packages: set[Package]):
         # Check no duplicate names
@@ -442,5 +432,10 @@
             self.__constraints = set()
 
     def get_classes(self) -> set[Class]:
-        return {type for type in self.types if isinstance(type, Class)}
->>>>>>> 9dbd4ca4
+        return {element for element in self.elements if isinstance(element, Class)}
+
+    def get_associations(self) -> set[Association]:
+        return {element for element in self.elements if isinstance(element, Association)}
+
+    def get_packages(self) -> set[Package]:
+        return {element for element in self.elements if isinstance(element, Package)}