--- conflicted
+++ resolved
@@ -8,161 +8,6 @@
     """
        This listener class generates a B-UML structural model from a parse-tree that 
        representing a plantUML textual model
-<<<<<<< HEAD
-
-       Args:
-           output (file): The file to be written with the code for the B-UML model creation.
-    """
-
-    visibility = {"+": "public",
-                  "-": "private",
-                  "#": "protected",
-                  "~": "package"}
-
-    def __init__(self, output):
-        self.output = output
-        self.__attributes: list = []
-        self.__methods: list = []
-        self.__parameters: list = []
-        self.__dtypes: set = set()
-        self.__enums: dict = {}
-        self.__e_literals: list = []
-        self.__classes: dict = {}
-        self.__relations: dict = {}
-        self.__ends: list = []
-        self.__inheritances: dict = {}
-        self.__relation_classes: list = []
-        self.__group_inh: int = 0
-        self.__parent_classes: dict = {}
-
-    def enterClass(self, ctx: PlantUMLParser.ClassContext):
-        text = "\n# " + ctx.ID().getText() + " class attributes and methods\n"
-        self.output.write(text)
-        self.__attributes = []
-        self.__methods = []
-
-    def exitClass(self, ctx: PlantUMLParser.ClassContext):
-        text=""
-        textd = ctx.ID().getText() + ": Class = Class(name=\"" + ctx.ID().getText() + "\""
-        if len(self.__attributes) > 0:
-            text += ctx.ID().getText() + ".attributes=" + list_to_str(self.__attributes) + "\n"
-        if len(self.__methods) > 0:
-            text += ctx.ID().getText() + ".methods=" + list_to_str(self.__methods) + "\n"
-        if ctx.abstract():
-            textd += ", is_abstract=True"
-        textd += ")\n"
-        self.output.write(text)
-        self.__classes[(ctx.ID().getText())] = textd
-
-    def enterAttribute(self, ctx: PlantUMLParser.AttributeContext):
-        attribute_name = ctx.parentCtx.ID().getText() + "_" + ctx.ID().getText()
-        text = attribute_name + ": Property = Property(name=\"" + ctx.ID().getText() + \
-            "\", type=" + self.get_type(ctx.dType())
-        if ctx.visibility():
-            text += ", visibility=\"" + self.visibility[ctx.visibility().getText()] + "\""
-        text += ")\n"
-        self.output.write(text)
-        self.__attributes.append(attribute_name)
-
-    def get_type(self, ctx: PlantUMLParser.DTypeContext):
-        """
-        Return the data type.
-
-        Args:
-            ctx (PlantUMLParser.DTypeContext): The context containing type information.
-
-        Returns:
-            str: The formatted type.
-        """
-        if ctx.primitiveData():
-            attr_type = ctx.primitiveData().getText()
-            if attr_type == 'string':
-                attr_type = 'str'
-            self.__dtypes.add(attr_type)
-            attr_type = attr_type + '_type'
-        else:
-            attr_type = ctx.ID().getText()
-        return attr_type
-
-    def enterMethod(self, ctx: PlantUMLParser.MethodContext):
-        self.__parameters = []
-        method_name = ctx.parentCtx.ID().getText() + "_m_" + ctx.ID().getText()
-        text = method_name + ": Method = Method(name=\"" + ctx.ID().getText() + "\", "
-        if ctx.visibility():
-            text += "visibility=\"" + self.visibility[ctx.visibility().getText()] + "\", "
-        if ctx.modifier():
-            if ctx.modifier().getText() == "{abstract}":
-                text += "is_abstract=True, "
-        self.output.write(text)
-        self.__methods.append(method_name)
-
-    def enterParameter(self, ctx: PlantUMLParser.ParameterContext):
-        text = "Parameter(name=\"" + ctx.ID().getText() + "\", type=" + self.get_type(ctx.dType())
-        if ctx.value():
-            text += ", default_value="
-            if ctx.value().D_QUOTE(0):
-                text += "\""
-            if ctx.value().ID():
-                text += ctx.value().ID().getText()
-            if ctx.value().INT():
-                text += ctx.value().INT().getText()
-            if ctx.value().FLOAT():
-                text += ctx.value().FLOAT().getText()
-            if ctx.value().D_QUOTE(1):
-                text += "\""
-        text += ")"
-        self.__parameters.append(text)
-
-    def exitMethod(self, ctx: PlantUMLParser.MethodContext):
-        text = ""
-        if ctx.parameter():
-            parameters = list_to_str(self.__parameters)
-            text = "parameters=" + parameters + ", "
-        if ctx.dType():
-            text += "type=" + self.get_type(ctx.dType()) + ")\n"
-        else:
-            text += "type=None)\n"
-        self.output.write(text)
-
-    def enterAssociation(self, ctx: PlantUMLParser.AssociationContext):
-        self.__ends = []
-
-    def exitAssociation(self, ctx: PlantUMLParser.AssociationContext):
-        cl_name_1 = ctx.ID(0).getText()
-        cl_name_2 = ctx.ID(1).getText()
-        if ctx.ID(2) is None:
-            raise ValueError("All the associations in the model must have a name")
-        assoc_name = ctx.ID(2).getText()
-        if assoc_name in self.__relations:
-            raise ValueError("The model cannot have two associations with the same name")
-        text = assoc_name + ": BinaryAssociation = BinaryAssociation(name=\"" + assoc_name + "\", ends={\n\
-        Property(name=\"" + assoc_name + "\", type=" + cl_name_1 + ", multiplicity=" + get_multiplicity(ctx.c_left) + self.__ends[0] + "),\n\
-        Property(name=\"" + assoc_name + "\", type=" + cl_name_2 + ", multiplicity=" + get_multiplicity(ctx.c_right) + self.__ends[1] + ")})\n"
-        self.__relations[assoc_name] = text
-        self.__relation_classes.append(cl_name_1)
-        self.__relation_classes.append(cl_name_2)
-
-    def enterBidirectional(self, ctx: PlantUMLParser.BidirectionalContext):
-        self.__ends = ["", ""]
-
-    def enterUnidirectional(self, ctx: PlantUMLParser.UnidirectionalContext):
-        end_1 = ", is_navigable=True" if ctx.nav_l is not None else ", is_navigable=False"
-        end_2 = ", is_navigable=True" if ctx.nav_r is not None else ", is_navigable=False"
-        self.__ends.append(end_1)
-        self.__ends.append(end_2)
-
-    def enterComposition(self, ctx: PlantUMLParser.CompositionContext):
-        end_1 = ", is_navigable=False, is_composite=True" if ctx.comp_l is not None else ""
-        end_2 = ", is_navigable=False, is_composite=True" if ctx.comp_r is not None else ""
-        self.__ends.append(end_1)
-        self.__ends.append(end_2)
-
-    def enterAggregation(self, ctx: PlantUMLParser.AggregationContext):
-        end_1 = ", is_navigable=False, is_aggregation=True" if ctx.aggr_l is not None else ""
-        end_2 = ", is_navigable=False, is_aggregation=True" if ctx.aggr_r is not None else ""
-        self.__ends.append(end_1)
-        self.__ends.append(end_2)
-=======
     """
 
     VISIBILITY = {"+": "public", "-": "private", "#": "protected", "~": "package"}
@@ -306,149 +151,12 @@
         for method in methods:
             if method.name == method_name:
                 method.add_parameter(new_param)
->>>>>>> b3fc22fc
 
     def enterInheritance(self, ctx: PlantUMLParser.InheritanceContext):
         if ctx.inh_left:
             general = self.__buml_model.get_class_by_name(ctx.ID(0).getText())
             specific = self.__buml_model.get_class_by_name(ctx.ID(1).getText())
         else:
-<<<<<<< HEAD
-            general = ctx.ID(1).getText()
-            specific = ctx.ID(0).getText()
-        inheritance_name = "gen_" + general + "_" + specific
-        text = inheritance_name + ": Generalization = Generalization(general=" + general + ", specific=" + specific + ")\n"
-        self.__inheritances[inheritance_name] = text
-        self.__relation_classes.append(general)
-        self.__relation_classes.append(specific)
-
-        if general not in self.__parent_classes:
-            self.__parent_classes[general] = []
-        self.__parent_classes[general].append(inheritance_name)
-
-    def enterExtends(self, ctx: PlantUMLParser.ExtendsContext):
-        general = ctx.ID().getText()
-        specific = ctx.parentCtx.ID().getText()
-        inheritance_name = "gen_" + general + "_" + specific
-        text = inheritance_name + ": Generalization = Generalization(general=" + general + ", specific=" + specific + ")\n"
-        self.__inheritances[inheritance_name] = text
-
-    def enterSkinParam(self, ctx: PlantUMLParser.SkinParamContext):
-        self.__group_inh = int(ctx.INT().getText())
-
-    def enterEnumLiteral(self, ctx: PlantUMLParser.EnumLiteralContext):
-        self.__e_literals.append("EnumerationLiteral(name=\"" + ctx.ID().getText() + "\")")
-
-    def exitEnumeration(self, ctx: PlantUMLParser.EnumerationContext):
-        self.__enums[ctx.ID().getText()] = self.__e_literals
-        self.__e_literals = []
-
-    def exitDomainModel(self, ctx: PlantUMLParser.DomainModelContext):
-        if len(self.__relations) != 0:
-            self.output.write("\n# Relationships\n")
-            for relation in self.__relations.values():
-                self.output.write(relation)
-        if len(self.__inheritances) != 0:
-            self.output.write("\n# Generalizations\n")
-            for inheritance in self.__inheritances.values():
-                self.output.write(inheritance)
-            if self.__group_inh > 1:
-                self.generalization_set_definition()
-        classes = list_to_str(list(self.__classes.keys()))
-        associations = list_to_str(list(self.__relations.keys()))
-        generalizations = list_to_str(list(self.__inheritances.keys()))
-        enumerations = list_to_str(list(self.__enums.keys()))
-        space = "\n" + ("\t"*4)
-        self.output.write("\n\n# Domain Model\n")
-        self.output.write("domain: DomainModel = DomainModel(" + space +
-                          "name=\"Domain Model\","+ space +
-                          "types=" + classes + "," + space +
-                          "associations=" + associations + "," + space + 
-                          "generalizations=" + generalizations + "," + space +
-                          "enumerations=" + enumerations + space + ")\n")
-        text = '''from besser.BUML.metamodel.structural import *  \n\n'''
-
-        # Primitive data types definition
-        text += "# Primitive Data Types\n"
-        for dtype in self.__dtypes:
-            text += dtype + "_type = PrimitiveDataType(\"" + dtype + "\")\n"
-        text += "\n"
-
-        # Enumeration definition
-        if len(self.__enums) > 0:
-            text += "# Enumerations\n"
-            for key, value in self.__enums.items():
-                literals = ",\n\t\t\t".join(value)
-                text += key + " = Enumeration(name=\"" + key + "\", literals = {\n\t\t\t" + literals + "})\n\n"
-
-        # Classes definition
-        if len(self.__classes) > 0:
-            text += "# Classes\n"
-            for key, value in self.__classes.items():
-                text += value
-        for cls in list(set(self.__relation_classes) - set(self.__classes.keys())):
-            text += cls + ": Class = Class(name=\"" + cls + "\")\n"
-
-        self.output.seek(0)
-        content = self.output.read()
-        self.output.seek(0)
-        self.output.write(text + content)
-
-    def generalization_set_definition(self):
-        """
-            Method to write the generalization definition code
-        """
-        for key, value in self.__parent_classes.items():
-            if len(value) >= self.__group_inh:
-                generalizations = ", ".join(value)
-                text = key + "_generalization_set: GeneralizationSet = GeneralizationSet(name=\"" \
-                        + key + "_gen_set\", generalizations={" + generalizations \
-                        + "}, is_disjoint=True, is_complete=True)\n"
-                self.output.write(text)
-
-def list_to_str(elements:list):
-    """
-        Method to transform a list of elements to string
-
-        Args:
-           elements (list): The list to transform.
-    """
-    if len(elements) == 0:
-        str_list = "set()"
-    else:
-        str_list = ", ".join(elements)
-        str_list = "{" + str_list + "}"
-    return str_list
-
-def get_multiplicity(cardinality:PlantUMLParser.CardinalityContext):
-    """
-        Method to get the multiplicity or cardinality in str format
-
-        Args:
-           cardinality (CardinalityContext): The cardinality context from parse-tree to analyze.
-    """
-    min_value = ""
-    max_value = ""
-    multiplicity = ""
-    if cardinality is None:
-        min_value = "1"
-        max_value = "1"
-    else:
-        if cardinality.cardinalityVal(0).INT():
-            min_value = cardinality.cardinalityVal(0).INT().getText()
-        elif cardinality.cardinalityVal(0).ASTK():
-            min_value = "\"*\""
-        if cardinality.cardinalityVal(1) and cardinality.cardinalityVal(1).INT():
-            max_value = cardinality.cardinalityVal(1).INT().getText()
-        elif cardinality.cardinalityVal(1) and cardinality.cardinalityVal(1).ASTK():
-            max_value = "\"*\""
-        if max_value == "":
-            max_value = min_value
-        if max_value == "\"*\"" == min_value:
-            min_value = "0"
-    multiplicity = "Multiplicity(" + min_value + ", " + max_value + ")"
-    return multiplicity
-=======
             general = self.__buml_model.get_class_by_name(ctx.ID(1).getText())
             specific = self.__buml_model.get_class_by_name(ctx.ID(0).getText())
         new_generalization: Generalization = Generalization(general=general, specific=specific)
@@ -540,5 +248,4 @@
     def enterEnumLiteral(self, ctx: PlantUMLParser.EnumLiteralContext):
         new_literal: EnumerationLiteral = EnumerationLiteral(name=ctx.ID().getText())
         enum = self.__buml_model.get_type_by_name(ctx.parentCtx.ID().getText())
-        enum.add_literal(literal=new_literal)
->>>>>>> b3fc22fc
+        enum.add_literal(literal=new_literal)