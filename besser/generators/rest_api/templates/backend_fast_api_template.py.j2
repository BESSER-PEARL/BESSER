import uvicorn
import os, json
import time as time_module
import logging
from fastapi import Depends, FastAPI, HTTPException, Request, status
from fastapi.middleware.cors import CORSMiddleware
from fastapi.responses import JSONResponse
from sqlalchemy import create_engine
from sqlalchemy.orm import Session, sessionmaker
from sqlalchemy.exc import SQLAlchemyError, IntegrityError
from pydantic_classes import *
from sql_alchemy import *

# Configure logging
logging.basicConfig(level=logging.INFO)
logger = logging.getLogger(__name__)

############################################
#
#   Initialize the database
#
############################################

def init_db():
    SQLALCHEMY_DATABASE_URL = "sqlite:///./{{name}}.db"
    engine = create_engine(
        SQLALCHEMY_DATABASE_URL, 
        connect_args={"check_same_thread": False},
        pool_size=10,
        max_overflow=20,
        pool_pre_ping=True,
        echo=False
    )
    SessionLocal = sessionmaker(autocommit=False, autoflush=False, bind=engine)
    Base.metadata.create_all(bind=engine)
    return SessionLocal

app = FastAPI(
    title="{{name}} API",
    description="Auto-generated REST API with full CRUD operations, relationship management, and advanced features",
    version="1.0.0",
    docs_url="/docs",
    redoc_url="/redoc",
    openapi_tags=[
        {"name": "System", "description": "System health and statistics"},
        {% for class in classes %}
        {"name": "{{ class.name }}", "description": "Operations for {{ class.name }} entities"},
        {% if class.associations %}
        {"name": "{{ class.name }} Relationships", "description": "Manage {{ class.name }} relationships"},
        {% endif %}
        {% endfor %}
    ]
)

# Enable CORS for all origins (for development)
app.add_middleware(
    CORSMiddleware,
    allow_origins=["*"],  # Or restrict to ["http://localhost:3000"]
    allow_credentials=True,
    allow_methods=["*"],
    allow_headers=["*"],
)

############################################
#
#   Middleware
#
############################################

# Request logging middleware
@app.middleware("http")
async def log_requests(request: Request, call_next):
    """Log all incoming requests and responses."""
    logger.info(f"Incoming request: {request.method} {request.url.path}")
    response = await call_next(request)
    logger.info(f"Response status: {response.status_code}")
    return response

# Request timing middleware
@app.middleware("http")
async def add_process_time_header(request: Request, call_next):
    """Add processing time header to all responses."""
    start_time = time_module.time()
    response = await call_next(request)
    process_time = time_module.time() - start_time
    response.headers["X-Process-Time"] = str(process_time)
    return response

############################################
#
#   Exception Handlers
#
############################################

# Global exception handlers
@app.exception_handler(ValueError)
async def value_error_handler(request: Request, exc: ValueError):
    """Handle ValueError exceptions."""
    return JSONResponse(
        status_code=status.HTTP_400_BAD_REQUEST,
        content={
            "error": "Bad Request",
            "message": str(exc),
            "detail": "Invalid input data provided"
        }
    )


@app.exception_handler(IntegrityError)
async def integrity_error_handler(request: Request, exc: IntegrityError):
    """Handle database integrity errors."""
    logger.error(f"Database integrity error: {exc}")
    
    # Extract more detailed error information
    error_detail = str(exc.orig) if hasattr(exc, 'orig') else str(exc)
    
    return JSONResponse(
        status_code=status.HTTP_409_CONFLICT,
        content={
            "error": "Conflict",
            "message": "Data conflict occurred",
            "detail": error_detail
        }
    )


@app.exception_handler(SQLAlchemyError)
async def sqlalchemy_error_handler(request: Request, exc: SQLAlchemyError):
    """Handle general SQLAlchemy errors."""
    logger.error(f"Database error: {exc}")
    return JSONResponse(
        status_code=status.HTTP_500_INTERNAL_SERVER_ERROR,
        content={
            "error": "Internal Server Error", 
            "message": "Database operation failed",
            "detail": "An internal database error occurred"
        }
    )


@app.exception_handler(HTTPException)
async def http_exception_handler(request: Request, exc: HTTPException):
    """Handle HTTP exceptions with consistent format."""
    return JSONResponse(
        status_code=exc.status_code,
        content={
            "error": exc.detail if isinstance(exc.detail, str) else "HTTP Error",
            "message": exc.detail,
            "detail": f"HTTP {exc.status_code} error occurred"
        }
    )

# Initialize database session
SessionLocal = init_db()
# Dependency to get DB session
def get_db():
    db = SessionLocal()
    try:
        yield db
    except Exception:
        db.rollback()
        logger.error("Database session rollback due to exception")
        raise
    finally:
        db.close()

############################################
#
#   Global API endpoints
#
############################################

@app.get("/", tags=["System"])
def root():
    """Root endpoint - API information"""
    return {
        "name": "{{name}} API",
        "version": "1.0.0",
        "status": "running"
    }


@app.get("/health", tags=["System"])
def health_check():
    """Health check endpoint for monitoring"""
    from datetime import datetime
    return {
        "status": "healthy",
        "timestamp": datetime.now().isoformat(),
        "database": "connected"
    }


@app.get("/statistics", tags=["System"])
def get_statistics(database: Session = Depends(get_db)):
    """Get database statistics for all entities"""
    stats = {}
    {% for class in classes %}
    stats["{{class.name|lower}}_count"] = database.query({{class.name}}).count()
    {% endfor %}
    stats["total_entities"] = sum(stats.values())
    return stats

{% for class in classes %}
############################################
#
#   {{ class.name }} functions
#
############################################
{% set ns = namespace(end_name_one=[], end_name_multiple=[], one_to_many=[]) %}
{% for association in class.associations %}
    {% if association.ends|length == 2 and association.name not in ns.processed_associations %}
        {% set lns = namespace(end1=None, end2=None) %}
        {% for end in association.ends %}
            {% set lns.end1 = end if end.type.name == class.name else lns.end1 %}
            {% set lns.end2 = end if end.type.name != class.name else lns.end2 %}
        {% endfor %}
        {% set class1_name = lns.end1.type.name %} 
        {% set class2_name = lns.end2.type.name %}
        {% set name_end1 = lns.end1.name %} 
        {% set name_end2 = lns.end2.name %}
        {% if lns.end1.multiplicity.max > 1 and lns.end2.multiplicity.max > 1 %}
            {% do ns.end_name_multiple.append((class1_name, class2_name, name_end1, name_end2, association.name.lower(), lns.end2.multiplicity.min, lns.end2.multiplicity.max)) %}
        {% elif lns.end1.multiplicity.max == 1 and lns.end2.multiplicity.max > 1 %}
            {# 1:N relationship - Library has many Books #}
            {% do ns.one_to_many.append((class2_name, name_end1, class2_name.lower())) %}
        {% elif lns.end1.multiplicity.max > 1 and lns.end2.multiplicity.max == 1 %}
            {% do ns.end_name_one.append((class2_name, lns.end2.multiplicity.min, name_end2, association.name)) %}
        {% elif lns.end1.multiplicity.max == 1 and lns.end2.multiplicity.max == 1 %}
            {% do ns.end_name_one.append((class2_name, lns.end2.multiplicity.min, name_end2, association.name)) %}
<<<<<<< HEAD
        {% endif %}
    {% endif %}
{% endfor %}
{# Include inherited associations from parent classes #}
{% for parent in class.parents() %}
{% for association in parent.associations %}
    {% if association.ends|length == 2 %}
        {% set plns = namespace(end1=None, end2=None) %}
        {% for end in association.ends %}
            {% set plns.end1 = end if end.type.name == parent.name else plns.end1 %}
            {% set plns.end2 = end if end.type.name != parent.name else plns.end2 %}
        {% endfor %}
        {% set class1_name = plns.end1.type.name %} 
        {% set class2_name = plns.end2.type.name %}
        {% set name_end1 = plns.end1.name %} 
        {% set name_end2 = plns.end2.name %}
        {% if plns.end1.multiplicity.max > 1 and plns.end2.multiplicity.max > 1 %}
            {% do ns.end_name_multiple.append((class1_name, class2_name, name_end1, name_end2, association.name.lower(), plns.end2.multiplicity.min, plns.end2.multiplicity.max)) %}
        {% elif plns.end1.multiplicity.max == 1 and plns.end2.multiplicity.max > 1 %}
            {# 1:N inherited relationship #}
            {% do ns.one_to_many.append((class2_name, name_end1, class2_name.lower())) %}
        {% elif plns.end1.multiplicity.max > 1 and plns.end2.multiplicity.max == 1 %}
            {% do ns.end_name_one.append((class2_name, plns.end2.multiplicity.min, name_end2, association.name)) %}
        {% elif plns.end1.multiplicity.max == 1 and plns.end2.multiplicity.max == 1 %}
            {% do ns.end_name_one.append((class2_name, plns.end2.multiplicity.min, name_end2, association.name)) %}
        {% endif %}
    {% endif %}
{% endfor %}
=======
        {% endif %}
    {% endif %}
{% endfor %}
{# Include inherited associations from parent classes #}
{% for parent in class.parents() %}
{% for association in parent.associations %}
    {% if association.ends|length == 2 %}
        {% set plns = namespace(end1=None, end2=None) %}
        {% for end in association.ends %}
            {% set plns.end1 = end if end.type.name == parent.name else plns.end1 %}
            {% set plns.end2 = end if end.type.name != parent.name else plns.end2 %}
        {% endfor %}
        {% set class1_name = plns.end1.type.name %} 
        {% set class2_name = plns.end2.type.name %}
        {% set name_end1 = plns.end1.name %} 
        {% set name_end2 = plns.end2.name %}
        {% if plns.end1.multiplicity.max > 1 and plns.end2.multiplicity.max > 1 %}
            {% do ns.end_name_multiple.append((class1_name, class2_name, name_end1, name_end2, association.name.lower(), plns.end2.multiplicity.min, plns.end2.multiplicity.max)) %}
        {% elif plns.end1.multiplicity.max == 1 and plns.end2.multiplicity.max > 1 %}
            {# 1:N inherited relationship #}
            {% do ns.one_to_many.append((class2_name, name_end1, class2_name.lower())) %}
        {% elif plns.end1.multiplicity.max > 1 and plns.end2.multiplicity.max == 1 %}
            {% do ns.end_name_one.append((class2_name, plns.end2.multiplicity.min, name_end2, association.name)) %}
        {% elif plns.end1.multiplicity.max == 1 and plns.end2.multiplicity.max == 1 %}
            {% do ns.end_name_one.append((class2_name, plns.end2.multiplicity.min, name_end2, association.name)) %}
        {% endif %}
    {% endif %}
{% endfor %}
>>>>>>> d81f0b64
{% endfor %}

{% if "GET" in http_methods %}
@app.get("/{{ class.name | lower}}/", response_model=None, tags=["{{ class.name }}"])
def get_all_{{ class.name | lower}}(detailed: bool = False, database: Session = Depends(get_db)) -> list:
<<<<<<< HEAD
    {{ class.name | lower}}_list = database.query({{ class.name }}).all()
    {% if ns.end_name_multiple or ns.one_to_many %}
    # By default, return flat entities (for charts/widgets)
    # Use detailed=true to get entities with relationships
    if not detailed:
        return {{ class.name | lower}}_list
    
    result = []
    for {{ class.name | lower}}_item in {{ class.name | lower}}_list:
        {% for x in ns.end_name_multiple %}
        {{x[1] | lower}}_ids = database.query({{x[4]}}.c.{{x[3]}}).filter({{x[4]}}.c.{{x[2]}} == {{ class.name | lower}}_item.id).all()
        {% endfor %}
        {% for x in ns.one_to_many %}
        {{x[2]}}_ids = database.query({{x[0]}}.id).filter({{x[0]}}.{{x[1]}}_id == {{ class.name | lower}}_item.id).all()
        {% endfor %}
        item_data = {
            "{{class.name | lower}}": {{ class.name | lower}}_item,
            {% for x in ns.end_name_multiple %}
            "{{x[1] | lower}}_ids": [x[0] for x in {{x[1] | lower}}_ids],
            {% endfor %}
            {% for x in ns.one_to_many %}
            "{{x[2]}}_ids": [x[0] for x in {{x[2]}}_ids]{% if not loop.last %},{% endif %}
            {% endfor %}
        }
        result.append(item_data)
    return result
    {% else %}
    return {{ class.name | lower}}_list
=======
    from sqlalchemy.orm import joinedload
    
    {% if ns.end_name_one or ns.end_name_multiple or ns.one_to_many %}
    # Use detailed=true to get entities with eagerly loaded relationships (for tables with lookup columns)
    if detailed:
        # Eagerly load all relationships to avoid N+1 queries
        query = database.query({{ class.name }})
        {% for x in ns.end_name_one %}
        query = query.options(joinedload({{ class.name }}.{{ x[2] }}))
        {% endfor %}
        {{ class.name | lower}}_list = query.all()
        
        # Serialize with relationships included
        result = []
        for {{ class.name | lower}}_item in {{ class.name | lower}}_list:
            item_dict = {{ class.name | lower}}_item.__dict__.copy()
            item_dict.pop('_sa_instance_state', None)
            
            # Add many-to-one relationships (foreign keys for lookup columns)
            {% for x in ns.end_name_one %}
            if {{ class.name | lower}}_item.{{ x[2] }}:
                related_obj = {{ class.name | lower}}_item.{{ x[2] }}
                related_dict = related_obj.__dict__.copy()
                related_dict.pop('_sa_instance_state', None)
                item_dict['{{ x[2] }}'] = related_dict
            else:
                item_dict['{{ x[2] }}'] = None
            {% endfor %}
            
            {% if ns.end_name_multiple or ns.one_to_many %}
            # Add many-to-many and one-to-many relationship objects (full details)
            {% for x in ns.end_name_multiple %}
            {{x[1] | lower}}_list = database.query({{x[0]}}).join({{x[4]}}).filter({{x[4]}}.c.{{x[2]}} == {{ class.name | lower}}_item.id).all()
            item_dict['{{x[2]}}'] = []
            for {{x[1] | lower}}_obj in {{x[1] | lower}}_list:
                {{x[1] | lower}}_dict = {{x[1] | lower}}_obj.__dict__.copy()
                {{x[1] | lower}}_dict.pop('_sa_instance_state', None)
                item_dict['{{x[2]}}'].append({{x[1] | lower}}_dict)
            {% endfor %}
            {% for x in ns.one_to_many %}
            {{x[0] | lower}}_list = database.query({{x[0]}}).filter({{x[0]}}.{{x[1]}}_id == {{ class.name | lower}}_item.id).all()
            item_dict['{{x[2]}}'] = []
            for {{x[0] | lower}}_obj in {{x[0] | lower}}_list:
                {{x[0] | lower}}_dict = {{x[0] | lower}}_obj.__dict__.copy()
                {{x[0] | lower}}_dict.pop('_sa_instance_state', None)
                item_dict['{{x[2]}}'].append({{x[0] | lower}}_dict)
            {% endfor %}
            {% endif %}
            
            result.append(item_dict)
        return result
    else:
        # Default: return flat entities (faster for charts/widgets without lookup columns)
        return database.query({{ class.name }}).all()
    {% else %}
    return database.query({{ class.name }}).all()
>>>>>>> d81f0b64
    {% endif %}


@app.get("/{{ class.name | lower}}/count/", response_model=None, tags=["{{ class.name }}"])
def get_count_{{ class.name | lower}}(database: Session = Depends(get_db)) -> dict:
    """Get the total count of {{ class.name }} entities"""
    count = database.query({{ class.name }}).count()
    return {"count": count}


@app.get("/{{ class.name | lower}}/paginated/", response_model=None, tags=["{{ class.name }}"])
def get_paginated_{{ class.name | lower}}(skip: int = 0, limit: int = 100, detailed: bool = False, database: Session = Depends(get_db)) -> dict:
    """Get paginated list of {{ class.name }} entities"""
    total = database.query({{ class.name }}).count()
    {{ class.name | lower}}_list = database.query({{ class.name }}).offset(skip).limit(limit).all()
    {% if ns.end_name_multiple or ns.one_to_many %}
    # By default, return flat entities (for charts/widgets)
    # Use detailed=true to get entities with relationships
    if not detailed:
        return {
            "total": total,
            "skip": skip,
            "limit": limit,
            "data": {{ class.name | lower}}_list
        }
    
    result = []
    for {{ class.name | lower}}_item in {{ class.name | lower}}_list:
        {% for x in ns.end_name_multiple %}
        {{x[1] | lower}}_ids = database.query({{x[4]}}.c.{{x[3]}}).filter({{x[4]}}.c.{{x[2]}} == {{ class.name | lower}}_item.id).all()
        {% endfor %}
        {% for x in ns.one_to_many %}
        {{x[2]}}_ids = database.query({{x[0]}}.id).filter({{x[0]}}.{{x[1]}}_id == {{ class.name | lower}}_item.id).all()
        {% endfor %}
        item_data = {
            "{{class.name | lower}}": {{ class.name | lower}}_item,
            {% for x in ns.end_name_multiple %}
            "{{x[1] | lower}}_ids": [x[0] for x in {{x[1] | lower}}_ids],
            {% endfor %}
            {% for x in ns.one_to_many %}
            "{{x[2]}}_ids": [x[0] for x in {{x[2]}}_ids]{% if not loop.last %},{% endif %}
            {% endfor %}
        }
        result.append(item_data)
    return {
        "total": total,
        "skip": skip,
        "limit": limit,
        "data": result
    }
    {% else %}
    return {
        "total": total,
        "skip": skip,
        "limit": limit,
        "data": {{ class.name | lower}}_list
    }
    {% endif %}
<<<<<<< HEAD


@app.get("/{{ class.name | lower}}/search/", response_model=None, tags=["{{ class.name }}"])
def search_{{ class.name | lower}}(
    {% for attribute in class.attributes %}
    {% if attribute.type.__class__.__name__ in ['StringType', 'IntegerType', 'FloatType', 'BooleanType'] %}
    {{attribute.name}}: {% if attribute.type.__class__.__name__ == 'StringType' %}str{% elif attribute.type.__class__.__name__ == 'IntegerType' %}int{% elif attribute.type.__class__.__name__ == 'FloatType' %}float{% elif attribute.type.__class__.__name__ == 'BooleanType' %}bool{% endif %} = None,
    {% endif %}
    {% endfor %}
    database: Session = Depends(get_db)
) -> list:
    """Search {{ class.name }} entities by attributes"""
    query = database.query({{ class.name }})
    
    {% for attribute in class.attributes %}
    {% if attribute.type.__class__.__name__ in ['StringType', 'IntegerType', 'FloatType', 'BooleanType'] %}
    if {{attribute.name}} is not None:
        {% if attribute.type.__class__.__name__ == 'StringType' %}
        query = query.filter({{ class.name }}.{{attribute.name}}.ilike(f"%{% raw %}{{% endraw %}{{attribute.name}}{% raw %}}{% endraw %}%"))
        {% else %}
        query = query.filter({{ class.name }}.{{attribute.name}} == {{attribute.name}})
        {% endif %}
    {% endif %}
    {% endfor %}
    
    results = query.all()
    return results


=======


@app.get("/{{ class.name | lower}}/search/", response_model=None, tags=["{{ class.name }}"])
def search_{{ class.name | lower}}(
    {% for attribute in class.attributes %}
    {% if attribute.type.__class__.__name__ in ['StringType', 'IntegerType', 'FloatType', 'BooleanType'] %}
    {{attribute.name}}: {% if attribute.type.__class__.__name__ == 'StringType' %}str{% elif attribute.type.__class__.__name__ == 'IntegerType' %}int{% elif attribute.type.__class__.__name__ == 'FloatType' %}float{% elif attribute.type.__class__.__name__ == 'BooleanType' %}bool{% endif %} = None,
    {% endif %}
    {% endfor %}
    database: Session = Depends(get_db)
) -> list:
    """Search {{ class.name }} entities by attributes"""
    query = database.query({{ class.name }})
    
    {% for attribute in class.attributes %}
    {% if attribute.type.__class__.__name__ in ['StringType', 'IntegerType', 'FloatType', 'BooleanType'] %}
    if {{attribute.name}} is not None:
        {% if attribute.type.__class__.__name__ == 'StringType' %}
        query = query.filter({{ class.name }}.{{attribute.name}}.ilike(f"%{% raw %}{{% endraw %}{{attribute.name}}{% raw %}}{% endraw %}%"))
        {% else %}
        query = query.filter({{ class.name }}.{{attribute.name}} == {{attribute.name}})
        {% endif %}
    {% endif %}
    {% endfor %}
    
    results = query.all()
    return results


>>>>>>> d81f0b64
@app.get("/{{ class.name | lower}}/{% raw %}{{% endraw %}{{ class.name | lower}}_id{% raw %}}{% endraw %}/", response_model=None, tags=["{{ class.name }}"])
async def get_{{ class.name | lower}}({{ class.name | lower}}_id: int, database: Session = Depends(get_db)) -> {{ class.name }}:
    db_{{ class.name | lower}} = database.query({{ class.name }}).filter({{ class.name }}.id == {{ class.name | lower}}_id).first()
    if db_{{ class.name | lower}} is None:
        raise HTTPException(status_code=404, detail="{{ class.name }} not found")

    {% if ns.end_name_multiple  %}
    {% for x in ns.end_name_multiple %}
    {{x[1] | lower}}_ids = database.query({{x[4]}}.c.{{x[3]}}).filter({{x[4]}}.c.{{x[2]}} == db_{{ class.name | lower}}.id).all()
    {% endfor %}
    {% endif %}
    {% if ns.one_to_many %}
    {% for x in ns.one_to_many %}
    {{x[2]}}_ids = database.query({{x[0]}}.id).filter({{x[0]}}.{{x[1]}}_id == db_{{ class.name | lower}}.id).all()
    {% endfor %}
    {% endif %}
    response_data = {
        "{{class.name | lower}}": db_{{ class.name | lower}},
        {% for x in ns.end_name_multiple %}
        "{{x[1] | lower}}_ids": [x[0] for x in {{x[1] | lower}}_ids],
        {% endfor %}
        {% for x in ns.one_to_many %}
        "{{x[2]}}_ids": [x[0] for x in {{x[2]}}_ids]{% if not loop.last %},{% endif %}
        {% endfor -%}
    }
    return response_data

{% endif %}


{% if "POST" in http_methods %}
@app.post("/{{ class.name | lower}}/", response_model=None, tags=["{{ class.name }}"])
async def create_{{ class.name | lower}}({{ class.name | lower}}_data: {{ class.name }}Create, database: Session = Depends(get_db)) -> {{ class.name }}:

    {% if ns.end_name_one %}
    {% for x in ns.end_name_one %}
    {%- set has_fk = (fkeys.get(x[3], [''])[0] == class.name) -%}
    {% if has_fk %}
    if {{ class.name | lower}}_data.{{x[2]}} {% if x[1]==1 %}is not None{%endif%}:
        db_{{x[2]}} = database.query({{x[0]}}).filter({{x[0]}}.id == {{ class.name | lower}}_data.{{x[2]}}).first()
        if not db_{{x[2]}}:
            raise HTTPException(status_code=400, detail="{{x[0]}} not found")
    {%if x[1] == 1 %}
    else:
        raise HTTPException(status_code=400, detail="{{x[0]}} ID is required")
    {% endif -%}
    {% endif -%}
    {% endfor -%}
    {%- endif %}
    {# Validate inherited mandatory relationships #}
    {% for parent in class.parents() %}
    {% for association in parent.associations %}
        {% if association.ends|length == 2 %}
            {% set plns = namespace(end1=None, end2=None) %}
            {% for end in association.ends %}
                {% set plns.end1 = end if end.type.name == parent.name else plns.end1 %}
                {% set plns.end2 = end if end.type.name != parent.name else plns.end2 %}
            {% endfor %}
            {%- if (plns.end1.multiplicity.max == 1 or plns.end1.multiplicity.max > 1) and plns.end2.multiplicity.max == 1 -%}
                {%- set parent_has_fk = (fkeys.get(association.name, [''])[0] == parent.name) -%}
                {% if parent_has_fk %}
    if {{ class.name | lower}}_data.{{plns.end2.name}} {% if plns.end2.multiplicity.min==1 %}is not None{%endif%}:
        db_{{plns.end2.name}} = database.query({{plns.end2.type.name}}).filter({{plns.end2.type.name}}.id == {{ class.name | lower}}_data.{{plns.end2.name}}).first()
        if not db_{{plns.end2.name}}:
            raise HTTPException(status_code=400, detail="{{plns.end2.type.name}} not found")
    {%if plns.end2.multiplicity.min == 1 %}
    else:
        raise HTTPException(status_code=400, detail="{{plns.end2.type.name}} ID is required")
    {% endif -%}
                {% endif -%}
            {%- endif -%}
        {% endif %}
    {% endfor %}
    {% endfor %}
    {% if ns.end_name_multiple %}
    {% for x in ns.end_name_multiple %}
    {# x[5] = min multiplicity, x[3] = relationship name #}
    {% if x[5] > 0 %}
    if not {{ class.name | lower}}_data.{{x[3]}} or len({{ class.name | lower}}_data.{{x[3]}}) < {{x[5]}}:
        raise HTTPException(status_code=400, detail="At least {{x[5]}} {{x[1]}}(s) required")
    {% endif %}
    {# Validate that all related entities exist BEFORE creating the main entity #}
    if {{ class.name | lower}}_data.{{x[3]}}:
        for id in {{ class.name | lower}}_data.{{x[3]}}:
            db_{{x[1] | lower}} = database.query({{x[1]}}).filter({{x[1]}}.id == id).first()
            if not db_{{x[1] | lower}}:
                raise HTTPException(status_code=404, detail=f"{{x[1]}} with ID {id} not found")
    {% endfor %}
    {% endif %}

    db_{{ class.name | lower}} = {{ class.name }}(
        {% for parent in class.parents() %}
        {% for attrparent in parent.attributes %}
        {{attrparent.name}}={{ class.name | lower}}_data.{{attrparent.name}}{% if attrparent.type.__class__.__name__ == 'Enumeration' %}.value{% endif %},
        {% endfor %}
        {% endfor %}
        {% for attribute in class.attributes %}
        {{attribute.name}}={{ class.name | lower}}_data.{{attribute.name}}{% if attribute.type.__class__.__name__ == 'Enumeration' %}.value{% endif %}{% if not loop.last %},{% endif %}
        {% endfor %}
        {% if ns.end_name_one %}
        {% for x in ns.end_name_one -%}
        {%- set has_fk = (fkeys.get(x[3], [''])[0] == class.name) -%}
        {% if has_fk %},
        {{x[2]}}_id={{ class.name | lower}}_data.{{x[2]}}{% endif -%}
        {% endfor %}
        {% endif %}
        {# Include parent FKs for inherited classes #}
        {% for parent in class.parents() %}
        {% for association in parent.associations %}
            {% if association.ends|length == 2 %}
                {% set plns = namespace(end1=None, end2=None) %}
                {% for end in association.ends %}
                    {% set plns.end1 = end if end.type.name == parent.name else plns.end1 %}
                    {% set plns.end2 = end if end.type.name != parent.name else plns.end2 %}
                {% endfor %}
                {%- if plns.end1.multiplicity.max == 1 and plns.end2.multiplicity.max == 1 -%}
                    {%- set parent_has_fk = (fkeys.get(association.name, [''])[0] == parent.name) -%}
                    {% if parent_has_fk %},
        {{plns.end2.name}}_id={{ class.name | lower}}_data.{{plns.end2.name}}{% endif -%}
                {%- elif plns.end1.multiplicity.max > 1 and plns.end2.multiplicity.max == 1 -%}
                    {%- set parent_has_fk = (fkeys.get(association.name, [''])[0] == parent.name) -%}
                    {% if parent_has_fk %},
        {{plns.end2.name}}_id={{ class.name | lower}}_data.{{plns.end2.name}}{% endif -%}
                {%- endif -%}
            {% endif %}
        {% endfor %}
        {% endfor %}
        )

    database.add(db_{{ class.name | lower}})
    database.commit()
    database.refresh(db_{{ class.name | lower}})

    {# Set one-to-many relationships if provided #}
    {% if ns.one_to_many %}
    {% for x in ns.one_to_many %}
    {# x[0] = related class, x[1] = foreign key field name, x[2] = relationship name #}
    if {{ class.name | lower }}_data.{{x[2]}}:
        # Validate that all {{x[0]}} IDs exist
        for {{x[0] | lower}}_id in {{ class.name | lower }}_data.{{x[2]}}:
            db_{{x[0] | lower}} = database.query({{x[0]}}).filter({{x[0]}}.id == {{x[0] | lower}}_id).first()
            if not db_{{x[0] | lower}}:
                raise HTTPException(status_code=400, detail=f"{{x[0]}} with id {% raw %}{{% endraw %}{{x[0] | lower}}_id{% raw %}}{% endraw %} not found")
        
        # Update the related entities with the new foreign key
        database.query({{x[0]}}).filter({{x[0]}}.id.in_({{ class.name | lower }}_data.{{x[2]}})).update(
            {{"{"}}{{x[0]}}.{{x[1]}}_id: db_{{ class.name | lower }}.id{{"}"}}, synchronize_session=False
        )
        database.commit()
    {% endfor %}
    {% endif %}

    {% if ns.end_name_multiple and not nested_creations %}
    {% for x in ns.end_name_multiple %}
    if {{ class.name | lower}}_data.{{x[3]}}:
        for id in {{ class.name | lower}}_data.{{x[3]}}:
            # Entity already validated before creation
            db_{{x[1] | lower}} = database.query({{x[1]}}).filter({{x[1]}}.id == id).first()
            # Create the association
            association = {{x[4]}}.insert().values({{ x[2] }}=db_{{ class.name | lower }}.id, {{ x[3] }}=db_{{ x[1]|lower }}.id)
            database.execute(association)
            database.commit()
    {% endfor -%}
    {% endif %}

    {%if ns.end_name_multiple and nested_creations%}
    {% for x in ns.end_name_multiple %}
    if {{ class.name | lower}}_data.{{x[3]}}:
        for x in {{ class.name | lower}}_data.{{x[3]}}:
            {%for lk_class in classes%}
            {% if lk_class.name == x[1] %}
            if isinstance(x, int):
                db_{{x[1] | lower}} = database.query({{x[1]}}).filter({{x[1]}}.id == x).first()
                if db_{{x[1] | lower}} is None:
                    raise HTTPException(status_code=404, detail=f"{{x[1]}} with ID {x} not found")
            else:
                db_{{x[1] | lower}} = {{x[1]}}(
                    {%for attr in lk_class.attributes%}
                    {{attr.name}}=x.{{attr.name}}{% if attr.type.__class__.__name__ == 'Enumeration' %}.value{% endif %}{% if not loop.last %}, {% endif %}
                    {%endfor%}
                )
            database.add(db_{{x[1] | lower}})
            database.commit()
            # Create the association
            association = {{x[4]}}.insert().values({{ class.name | lower}}_id=db_{{ class.name | lower}}.id, {{ x[1]|lower }}_id=db_{{ x[1]|lower }}.id)
            database.execute(association)
            database.commit()
            {% endif %}
            {%endfor%}
    {% endfor %}
    {% endif %}
    
    {% if ns.end_name_multiple or ns.one_to_many %}
    {# Return response with relationship IDs like GET endpoint #}
    {% for x in ns.end_name_multiple %}
    {{x[1] | lower}}_ids = database.query({{x[4]}}.c.{{x[3]}}).filter({{x[4]}}.c.{{x[2]}} == db_{{ class.name | lower}}.id).all()
    {% endfor %}
    {% for x in ns.one_to_many %}
    {{x[2]}}_ids = database.query({{x[0]}}.id).filter({{x[0]}}.{{x[1]}}_id == db_{{ class.name | lower}}.id).all()
    {% endfor %}
    response_data = {
        "{{class.name | lower}}": db_{{ class.name | lower}},
        {% for x in ns.end_name_multiple %}
        "{{x[1] | lower}}_ids": [x[0] for x in {{x[1] | lower}}_ids],
        {% endfor %}
        {% for x in ns.one_to_many %}
        "{{x[2]}}_ids": [x[0] for x in {{x[2]}}_ids]{% if not loop.last %},{% endif %}
        {% endfor %}
    }
    return response_data
    {% else %}
    return db_{{ class.name | lower}}
    {% endif %}
<<<<<<< HEAD

{% endif %}

{% if "POST" in http_methods %}
@app.post("/{{ class.name | lower}}/bulk/", response_model=None, tags=["{{ class.name }}"])
async def bulk_create_{{ class.name | lower}}(items: list[{{ class.name }}Create], database: Session = Depends(get_db)) -> dict:
    """Create multiple {{ class.name }} entities at once"""
    created_items = []
    errors = []
    
    for idx, item_data in enumerate(items):
        try:
            # Basic validation for each item
            {% if ns.end_name_one %}
            {% for x in ns.end_name_one %}
            {%- set has_fk = (fkeys.get(x[3], [''])[0] == class.name) -%}
            {% if has_fk and x[1] == 1 %}
            if not item_data.{{x[2]}}:
                raise ValueError("{{x[0]}} ID is required")
            {% endif -%}
            {% endfor -%}
            {%- endif %}
            
            db_{{ class.name | lower}} = {{ class.name }}(
                {% for parent in class.parents() %}
                {% for attrparent in parent.attributes %}
                {{attrparent.name}}=item_data.{{attrparent.name}}{% if attrparent.type.__class__.__name__ == 'Enumeration' %}.value{% endif %},
                {% endfor %}
                {% endfor %}
                {% for attribute in class.attributes %}
                {{attribute.name}}=item_data.{{attribute.name}}{% if attribute.type.__class__.__name__ == 'Enumeration' %}.value{% endif %}{% if not loop.last %},{% endif %}
                {% endfor %}
                {% if ns.end_name_one %}
                {% for x in ns.end_name_one -%}
                {%- set has_fk = (fkeys.get(x[3], [''])[0] == class.name) -%}
                {% if has_fk %},
                {{x[2]}}_id=item_data.{{x[2]}}{% endif -%}
                {% endfor %}
                {% endif %}
            )
            database.add(db_{{ class.name | lower}})
            database.flush()  # Get ID without committing
            created_items.append(db_{{ class.name | lower}}.id)
        except Exception as e:
            errors.append({"index": idx, "error": str(e)})
    
    if errors:
        database.rollback()
        raise HTTPException(status_code=400, detail={"message": "Bulk creation failed", "errors": errors})
    
    database.commit()
    return {
        "created_count": len(created_items),
        "created_ids": created_items,
        "message": f"Successfully created {len(created_items)} {{ class.name }} entities"
    }

=======
>>>>>>> d81f0b64

@app.delete("/{{ class.name | lower}}/bulk/", response_model=None, tags=["{{ class.name }}"])
async def bulk_delete_{{ class.name | lower}}(ids: list[int], database: Session = Depends(get_db)) -> dict:
    """Delete multiple {{ class.name }} entities at once"""
    deleted_count = 0
    not_found = []
    
    for item_id in ids:
        db_{{ class.name | lower}} = database.query({{ class.name }}).filter({{ class.name }}.id == item_id).first()
        if db_{{ class.name | lower}}:
            database.delete(db_{{ class.name | lower}})
            deleted_count += 1
        else:
            not_found.append(item_id)
    
    database.commit()
    
    return {
        "deleted_count": deleted_count,
        "not_found": not_found,
        "message": f"Successfully deleted {deleted_count} {{ class.name }} entities"
    }
{% endif %}

{% if "POST" in http_methods %}
@app.post("/{{ class.name | lower}}/bulk/", response_model=None, tags=["{{ class.name }}"])
async def bulk_create_{{ class.name | lower}}(items: list[{{ class.name }}Create], database: Session = Depends(get_db)) -> dict:
    """Create multiple {{ class.name }} entities at once"""
    created_items = []
    errors = []
    
    for idx, item_data in enumerate(items):
        try:
            # Basic validation for each item
            {% if ns.end_name_one %}
            {% for x in ns.end_name_one %}
            {%- set has_fk = (fkeys.get(x[3], [''])[0] == class.name) -%}
            {% if has_fk and x[1] == 1 %}
            if not item_data.{{x[2]}}:
                raise ValueError("{{x[0]}} ID is required")
            {% endif -%}
            {% endfor -%}
            {%- endif %}
            
            db_{{ class.name | lower}} = {{ class.name }}(
                {% for parent in class.parents() %}
                {% for attrparent in parent.attributes %}
                {{attrparent.name}}=item_data.{{attrparent.name}}{% if attrparent.type.__class__.__name__ == 'Enumeration' %}.value{% endif %},
                {% endfor %}
                {% endfor %}
                {% for attribute in class.attributes %}
                {{attribute.name}}=item_data.{{attribute.name}}{% if attribute.type.__class__.__name__ == 'Enumeration' %}.value{% endif %}{% if not loop.last %},{% endif %}
                {% endfor %}
                {% if ns.end_name_one %}
                {% for x in ns.end_name_one -%}
                {%- set has_fk = (fkeys.get(x[3], [''])[0] == class.name) -%}
                {% if has_fk %},
                {{x[2]}}_id=item_data.{{x[2]}}{% endif -%}
                {% endfor %}
                {% endif %}
            )
            database.add(db_{{ class.name | lower}})
            database.flush()  # Get ID without committing
            created_items.append(db_{{ class.name | lower}}.id)
        except Exception as e:
            errors.append({"index": idx, "error": str(e)})
    
    if errors:
        database.rollback()
        raise HTTPException(status_code=400, detail={"message": "Bulk creation failed", "errors": errors})
    
    database.commit()
    return {
        "created_count": len(created_items),
        "created_ids": created_items,
        "message": f"Successfully created {len(created_items)} {{ class.name }} entities"
    }


@app.delete("/{{ class.name | lower}}/bulk/", response_model=None, tags=["{{ class.name }}"])
async def bulk_delete_{{ class.name | lower}}(ids: list[int], database: Session = Depends(get_db)) -> dict:
    """Delete multiple {{ class.name }} entities at once"""
    deleted_count = 0
    not_found = []
    
    for item_id in ids:
        db_{{ class.name | lower}} = database.query({{ class.name }}).filter({{ class.name }}.id == item_id).first()
        if db_{{ class.name | lower}}:
            database.delete(db_{{ class.name | lower}})
            deleted_count += 1
        else:
            not_found.append(item_id)
    
    database.commit()
    
    return {
        "deleted_count": deleted_count,
        "not_found": not_found,
        "message": f"Successfully deleted {deleted_count} {{ class.name }} entities"
    }
{% endif %}

{% if class.is_read_only == False %}
{% if "PUT" in http_methods %}
@app.put("/{{ class.name | lower }}/{% raw %}{{% endraw %}{{ class.name | lower }}_id{% raw %}}{% endraw %}/", response_model=None, tags=["{{ class.name }}"])
async def update_{{ class.name | lower }}({{ class.name | lower }}_id: int, {{ class.name | lower }}_data: {{ class.name }}Create, database: Session = Depends(get_db)) -> {{ class.name }}:
    db_{{ class.name | lower }} = database.query({{ class.name }}).filter({{ class.name }}.id == {{ class.name | lower }}_id).first()
    if db_{{ class.name | lower }} is None:
        raise HTTPException(status_code=404, detail="{{ class.name }} not found")

    {# Update attributes of the model -#}
    {% for attribute in class.attributes %}
    setattr(db_{{ class.name | lower }}, '{{ attribute.name }}', {{ class.name | lower }}_data.{{ attribute.name }}{% if attribute.type.__class__.__name__ == 'Enumeration' %}.value{% endif %})
    {% endfor %}
    {# Update foreign key relationships -#}
    {% if ns.end_name_one %}
    {% for x in ns.end_name_one -%}
    {%- set has_fk = (fkeys.get(x[3], [''])[0] == class.name) -%}
    {% if has_fk %}
    if {{ class.name | lower}}_data.{{x[2]}} is not None:
        db_{{x[2]}} = database.query({{x[0]}}).filter({{x[0]}}.id == {{ class.name | lower}}_data.{{x[2]}}).first()
        if not db_{{x[2]}}:
            raise HTTPException(status_code=400, detail="{{x[0]}} not found")
        setattr(db_{{ class.name | lower }}, '{{x[2]}}_id', {{ class.name | lower }}_data.{{x[2]}})
<<<<<<< HEAD
    {% endif -%}
    {% endfor -%}
    {% endif %}
=======
    {% if x[1] == 0 %}
    else:
        setattr(db_{{ class.name | lower }}, '{{x[2]}}_id', None)
    {% endif -%}
    {% endif -%}
    {% endfor -%}
    {% endif %}
    {# Update one-to-many relationships -#}
    {% if ns.one_to_many %}
    {% for x in ns.one_to_many %}
    {# x[0] = related class, x[1] = foreign key field name, x[2] = relationship name #}
    if {{ class.name | lower }}_data.{{x[2]}} is not None:
        # Clear all existing relationships (set foreign key to NULL)
        database.query({{x[0]}}).filter({{x[0]}}.{{x[1]}}_id == db_{{ class.name | lower }}.id).update(
            {{"{"}}{{x[0]}}.{{x[1]}}_id: None{{"}"}}, synchronize_session=False
        )
        
        # Set new relationships if list is not empty
        if {{ class.name | lower }}_data.{{x[2]}}:
            # Validate that all IDs exist
            for {{x[0] | lower}}_id in {{ class.name | lower }}_data.{{x[2]}}:
                db_{{x[0] | lower}} = database.query({{x[0]}}).filter({{x[0]}}.id == {{x[0] | lower}}_id).first()
                if not db_{{x[0] | lower}}:
                    raise HTTPException(status_code=400, detail=f"{{x[0]}} with id {% raw %}{{% endraw %}{{x[0] | lower}}_id{% raw %}}{% endraw %} not found")
            
            # Update the related entities with the new foreign key
            database.query({{x[0]}}).filter({{x[0]}}.id.in_({{ class.name | lower }}_data.{{x[2]}})).update(
                {{"{"}}{{x[0]}}.{{x[1]}}_id: db_{{ class.name | lower }}.id{{"}"}}, synchronize_session=False
            )
    {% endfor %}
    {% endif %}
>>>>>>> d81f0b64
    {% if ns.end_name_multiple  %}
    {% for x in ns.end_name_multiple %}
    existing_{{x[1] | lower}}_ids = [assoc.{{x[3]}} for assoc in database.execute(
        {{x[4]}}.select().where({{x[4]}}.c.{{x[2]}} == db_{{ class.name | lower }}.id))]
    
    {{x[1]|lower}}s_to_remove = set(existing_{{x[1]|lower}}_ids) - set({{ class.name | lower }}_data.{{x[3]}}{%if not nested_creations %}{%endif%})
    for {{x[1]|lower}}_id in {{x[1]|lower}}s_to_remove:
        association = {{x[4]}}.delete().where(
            ({{x[4]}}.c.{{x[2]}} == db_{{ class.name | lower }}.id) & ({{x[4]}}.c.{{x[3]}} == {{x[1]|lower}}_id))
        database.execute(association)

    new_{{x[1]|lower}}_ids = set({{ class.name | lower }}_data.{{x[3]}}{%if not nested_creations %}{%endif%}) - set(existing_{{x[1]|lower}}_ids)
    for {{x[1]|lower}}_id in new_{{x[1]|lower}}_ids:
        db_{{x[1]|lower}} = database.query({{x[1]}}).filter({{x[1]}}.id == {{x[1]|lower}}_id).first()
        if db_{{x[1]|lower}} is None:
            raise HTTPException(status_code=404, detail=f"{{x[1]}} with ID {% raw %}{{% endraw %}{{x[1]|lower}}_id{% raw %}}{% endraw %} not found")
        association = {{x[4]}}.insert().values({{x[3]}}=db_{{x[1]|lower}}.id, {{x[2]}}=db_{{ class.name | lower }}.id)
        database.execute(association)
    {% endfor %}
    {% endif %}
    database.commit()
    database.refresh(db_{{ class.name | lower }})
    
    {% if ns.end_name_multiple or ns.one_to_many %}
    {# Return response with relationship IDs like GET endpoint #}
    {% for x in ns.end_name_multiple %}
    {{x[1] | lower}}_ids = database.query({{x[4]}}.c.{{x[3]}}).filter({{x[4]}}.c.{{x[2]}} == db_{{ class.name | lower}}.id).all()
    {% endfor %}
    {% for x in ns.one_to_many %}
    {{x[2]}}_ids = database.query({{x[0]}}.id).filter({{x[0]}}.{{x[1]}}_id == db_{{ class.name | lower}}.id).all()
    {% endfor %}
    response_data = {
        "{{class.name | lower}}": db_{{ class.name | lower}},
        {% for x in ns.end_name_multiple %}
        "{{x[1] | lower}}_ids": [x[0] for x in {{x[1] | lower}}_ids],
        {% endfor %}
        {% for x in ns.one_to_many %}
        "{{x[2]}}_ids": [x[0] for x in {{x[2]}}_ids]{% if not loop.last %},{% endif %}
        {% endfor %}
    }
    return response_data
    {% else %}
    return db_{{ class.name | lower }}
    {% endif %}
{% endif %}


{% if "DELETE" in http_methods %}
@app.delete("/{{ class.name | lower}}/{% raw %}{{% endraw %}{{ class.name | lower}}_id{% raw %}}{% endraw %}/", response_model=None, tags=["{{ class.name }}"])
async def delete_{{ class.name | lower}}({{ class.name | lower}}_id: int, database: Session = Depends(get_db)):
    db_{{ class.name | lower}} = database.query({{ class.name }}).filter({{ class.name }}.id == {{ class.name | lower}}_id).first()
    if db_{{ class.name | lower}} is None:
        raise HTTPException(status_code=404, detail="{{ class.name }} not found")
    database.delete(db_{{ class.name | lower}})
    database.commit()
    return db_{{ class.name | lower}}
{% endif %}

{% if ns.end_name_multiple %}
{# Add relationship-specific endpoints for N:M associations #}
{% for x in ns.end_name_multiple %}
@app.post("/{{ class.name | lower}}/{% raw %}{{% endraw %}{{ class.name | lower}}_id{% raw %}}{% endraw %}/{{x[3]}}/{% raw %}{{% endraw %}{{x[1]|lower}}_id{% raw %}}{% endraw %}/", response_model=None, tags=["{{ class.name }} Relationships"])
async def add_{{x[3]}}_to_{{ class.name | lower}}({{ class.name | lower}}_id: int, {{x[1]|lower}}_id: int, database: Session = Depends(get_db)):
    """Add a {{x[1]}} to this {{ class.name }}'s {{x[3]}} relationship"""
    db_{{ class.name | lower}} = database.query({{ class.name }}).filter({{ class.name }}.id == {{ class.name | lower}}_id).first()
    if db_{{ class.name | lower}} is None:
        raise HTTPException(status_code=404, detail="{{ class.name }} not found")
    
    db_{{x[1]|lower}} = database.query({{x[1]}}).filter({{x[1]}}.id == {{x[1]|lower}}_id).first()
    if db_{{x[1]|lower}} is None:
        raise HTTPException(status_code=404, detail="{{x[1]}} not found")
    
    # Check if relationship already exists
    existing = database.query({{x[4]}}).filter(
        ({{x[4]}}.c.{{x[2]}} == {{ class.name | lower}}_id) & 
        ({{x[4]}}.c.{{x[3]}} == {{x[1]|lower}}_id)
    ).first()
    
    if existing:
        raise HTTPException(status_code=400, detail="Relationship already exists")
    
    # Create the association
    association = {{x[4]}}.insert().values({{x[2]}}={{ class.name | lower}}_id, {{x[3]}}={{x[1]|lower}}_id)
    database.execute(association)
    database.commit()
    
    return {"message": "{{x[1]}} added to {{x[3]}} successfully"}


@app.delete("/{{ class.name | lower}}/{% raw %}{{% endraw %}{{ class.name | lower}}_id{% raw %}}{% endraw %}/{{x[3]}}/{% raw %}{{% endraw %}{{x[1]|lower}}_id{% raw %}}{% endraw %}/", response_model=None, tags=["{{ class.name }} Relationships"])
async def remove_{{x[3]}}_from_{{ class.name | lower}}({{ class.name | lower}}_id: int, {{x[1]|lower}}_id: int, database: Session = Depends(get_db)):
    """Remove a {{x[1]}} from this {{ class.name }}'s {{x[3]}} relationship"""
    db_{{ class.name | lower}} = database.query({{ class.name }}).filter({{ class.name }}.id == {{ class.name | lower}}_id).first()
    if db_{{ class.name | lower}} is None:
        raise HTTPException(status_code=404, detail="{{ class.name }} not found")
    
    # Check if relationship exists
    existing = database.query({{x[4]}}).filter(
        ({{x[4]}}.c.{{x[2]}} == {{ class.name | lower}}_id) & 
        ({{x[4]}}.c.{{x[3]}} == {{x[1]|lower}}_id)
    ).first()
    
    if not existing:
        raise HTTPException(status_code=404, detail="Relationship not found")
    
    # Delete the association
    association = {{x[4]}}.delete().where(
        ({{x[4]}}.c.{{x[2]}} == {{ class.name | lower}}_id) & 
        ({{x[4]}}.c.{{x[3]}} == {{x[1]|lower}}_id)
    )
    database.execute(association)
    database.commit()
    
    return {"message": "{{x[1]}} removed from {{x[3]}} successfully"}


@app.get("/{{ class.name | lower}}/{% raw %}{{% endraw %}{{ class.name | lower}}_id{% raw %}}{% endraw %}/{{x[3]}}/", response_model=None, tags=["{{ class.name }} Relationships"])
async def get_{{x[3]}}_of_{{ class.name | lower}}({{ class.name | lower}}_id: int, database: Session = Depends(get_db)):
    """Get all {{x[1]}} entities related to this {{ class.name }} through {{x[3]}}"""
    db_{{ class.name | lower}} = database.query({{ class.name }}).filter({{ class.name }}.id == {{ class.name | lower}}_id).first()
    if db_{{ class.name | lower}} is None:
        raise HTTPException(status_code=404, detail="{{ class.name }} not found")
    
    {{x[1]|lower}}_ids = database.query({{x[4]}}.c.{{x[3]}}).filter({{x[4]}}.c.{{x[2]}} == {{ class.name | lower}}_id).all()
    {{x[1]|lower}}_list = database.query({{x[1]}}).filter({{x[1]}}.id.in_([id[0] for id in {{x[1]|lower}}_ids])).all()
    
    return {
        "{{ class.name | lower}}_id": {{ class.name | lower}}_id,
        "{{x[3]}}_count": len({{x[1]|lower}}_list),
        "{{x[3]}}": {{x[1]|lower}}_list
    }

{% endfor %}
{% endif %}

{% endif %}


{# Two newlines are added here unconditionally #}
{% endfor %}


############################################
# Maintaining the server
############################################
if __name__ == "__main__":
    import uvicorn
<<<<<<< HEAD
    uvicorn.run(app, host="0.0.0.0", port={% if port %}{{ port }}{%else%}8000{%endif%})



=======
    uvicorn.run(app, host="0.0.0.0", port={% if port %}{{ port }}{%else%}8000{%endif%})
>>>>>>> d81f0b64
<|MERGE_RESOLUTION|>--- conflicted
+++ resolved
@@ -228,7 +228,6 @@
             {% do ns.end_name_one.append((class2_name, lns.end2.multiplicity.min, name_end2, association.name)) %}
         {% elif lns.end1.multiplicity.max == 1 and lns.end2.multiplicity.max == 1 %}
             {% do ns.end_name_one.append((class2_name, lns.end2.multiplicity.min, name_end2, association.name)) %}
-<<<<<<< HEAD
         {% endif %}
     {% endif %}
 {% endfor %}
@@ -257,71 +256,11 @@
         {% endif %}
     {% endif %}
 {% endfor %}
-=======
-        {% endif %}
-    {% endif %}
-{% endfor %}
-{# Include inherited associations from parent classes #}
-{% for parent in class.parents() %}
-{% for association in parent.associations %}
-    {% if association.ends|length == 2 %}
-        {% set plns = namespace(end1=None, end2=None) %}
-        {% for end in association.ends %}
-            {% set plns.end1 = end if end.type.name == parent.name else plns.end1 %}
-            {% set plns.end2 = end if end.type.name != parent.name else plns.end2 %}
-        {% endfor %}
-        {% set class1_name = plns.end1.type.name %} 
-        {% set class2_name = plns.end2.type.name %}
-        {% set name_end1 = plns.end1.name %} 
-        {% set name_end2 = plns.end2.name %}
-        {% if plns.end1.multiplicity.max > 1 and plns.end2.multiplicity.max > 1 %}
-            {% do ns.end_name_multiple.append((class1_name, class2_name, name_end1, name_end2, association.name.lower(), plns.end2.multiplicity.min, plns.end2.multiplicity.max)) %}
-        {% elif plns.end1.multiplicity.max == 1 and plns.end2.multiplicity.max > 1 %}
-            {# 1:N inherited relationship #}
-            {% do ns.one_to_many.append((class2_name, name_end1, class2_name.lower())) %}
-        {% elif plns.end1.multiplicity.max > 1 and plns.end2.multiplicity.max == 1 %}
-            {% do ns.end_name_one.append((class2_name, plns.end2.multiplicity.min, name_end2, association.name)) %}
-        {% elif plns.end1.multiplicity.max == 1 and plns.end2.multiplicity.max == 1 %}
-            {% do ns.end_name_one.append((class2_name, plns.end2.multiplicity.min, name_end2, association.name)) %}
-        {% endif %}
-    {% endif %}
-{% endfor %}
->>>>>>> d81f0b64
 {% endfor %}
 
 {% if "GET" in http_methods %}
 @app.get("/{{ class.name | lower}}/", response_model=None, tags=["{{ class.name }}"])
 def get_all_{{ class.name | lower}}(detailed: bool = False, database: Session = Depends(get_db)) -> list:
-<<<<<<< HEAD
-    {{ class.name | lower}}_list = database.query({{ class.name }}).all()
-    {% if ns.end_name_multiple or ns.one_to_many %}
-    # By default, return flat entities (for charts/widgets)
-    # Use detailed=true to get entities with relationships
-    if not detailed:
-        return {{ class.name | lower}}_list
-    
-    result = []
-    for {{ class.name | lower}}_item in {{ class.name | lower}}_list:
-        {% for x in ns.end_name_multiple %}
-        {{x[1] | lower}}_ids = database.query({{x[4]}}.c.{{x[3]}}).filter({{x[4]}}.c.{{x[2]}} == {{ class.name | lower}}_item.id).all()
-        {% endfor %}
-        {% for x in ns.one_to_many %}
-        {{x[2]}}_ids = database.query({{x[0]}}.id).filter({{x[0]}}.{{x[1]}}_id == {{ class.name | lower}}_item.id).all()
-        {% endfor %}
-        item_data = {
-            "{{class.name | lower}}": {{ class.name | lower}}_item,
-            {% for x in ns.end_name_multiple %}
-            "{{x[1] | lower}}_ids": [x[0] for x in {{x[1] | lower}}_ids],
-            {% endfor %}
-            {% for x in ns.one_to_many %}
-            "{{x[2]}}_ids": [x[0] for x in {{x[2]}}_ids]{% if not loop.last %},{% endif %}
-            {% endfor %}
-        }
-        result.append(item_data)
-    return result
-    {% else %}
-    return {{ class.name | lower}}_list
-=======
     from sqlalchemy.orm import joinedload
     
     {% if ns.end_name_one or ns.end_name_multiple or ns.one_to_many %}
@@ -378,7 +317,6 @@
         return database.query({{ class.name }}).all()
     {% else %}
     return database.query({{ class.name }}).all()
->>>>>>> d81f0b64
     {% endif %}
 
 
@@ -437,7 +375,6 @@
         "data": {{ class.name | lower}}_list
     }
     {% endif %}
-<<<<<<< HEAD
 
 
 @app.get("/{{ class.name | lower}}/search/", response_model=None, tags=["{{ class.name }}"])
@@ -467,37 +404,6 @@
     return results
 
 
-=======
-
-
-@app.get("/{{ class.name | lower}}/search/", response_model=None, tags=["{{ class.name }}"])
-def search_{{ class.name | lower}}(
-    {% for attribute in class.attributes %}
-    {% if attribute.type.__class__.__name__ in ['StringType', 'IntegerType', 'FloatType', 'BooleanType'] %}
-    {{attribute.name}}: {% if attribute.type.__class__.__name__ == 'StringType' %}str{% elif attribute.type.__class__.__name__ == 'IntegerType' %}int{% elif attribute.type.__class__.__name__ == 'FloatType' %}float{% elif attribute.type.__class__.__name__ == 'BooleanType' %}bool{% endif %} = None,
-    {% endif %}
-    {% endfor %}
-    database: Session = Depends(get_db)
-) -> list:
-    """Search {{ class.name }} entities by attributes"""
-    query = database.query({{ class.name }})
-    
-    {% for attribute in class.attributes %}
-    {% if attribute.type.__class__.__name__ in ['StringType', 'IntegerType', 'FloatType', 'BooleanType'] %}
-    if {{attribute.name}} is not None:
-        {% if attribute.type.__class__.__name__ == 'StringType' %}
-        query = query.filter({{ class.name }}.{{attribute.name}}.ilike(f"%{% raw %}{{% endraw %}{{attribute.name}}{% raw %}}{% endraw %}%"))
-        {% else %}
-        query = query.filter({{ class.name }}.{{attribute.name}} == {{attribute.name}})
-        {% endif %}
-    {% endif %}
-    {% endfor %}
-    
-    results = query.all()
-    return results
-
-
->>>>>>> d81f0b64
 @app.get("/{{ class.name | lower}}/{% raw %}{{% endraw %}{{ class.name | lower}}_id{% raw %}}{% endraw %}/", response_model=None, tags=["{{ class.name }}"])
 async def get_{{ class.name | lower}}({{ class.name | lower}}_id: int, database: Session = Depends(get_db)) -> {{ class.name }}:
     db_{{ class.name | lower}} = database.query({{ class.name }}).filter({{ class.name }}.id == {{ class.name | lower}}_id).first()
@@ -582,6 +488,7 @@
     {# Validate that all related entities exist BEFORE creating the main entity #}
     if {{ class.name | lower}}_data.{{x[3]}}:
         for id in {{ class.name | lower}}_data.{{x[3]}}:
+            # Entity already validated before creation
             db_{{x[1] | lower}} = database.query({{x[1]}}).filter({{x[1]}}.id == id).first()
             if not db_{{x[1] | lower}}:
                 raise HTTPException(status_code=404, detail=f"{{x[1]}} with ID {id} not found")
@@ -711,7 +618,6 @@
     {% else %}
     return db_{{ class.name | lower}}
     {% endif %}
-<<<<<<< HEAD
 
 {% endif %}
 
@@ -769,86 +675,6 @@
         "message": f"Successfully created {len(created_items)} {{ class.name }} entities"
     }
 
-=======
->>>>>>> d81f0b64
-
-@app.delete("/{{ class.name | lower}}/bulk/", response_model=None, tags=["{{ class.name }}"])
-async def bulk_delete_{{ class.name | lower}}(ids: list[int], database: Session = Depends(get_db)) -> dict:
-    """Delete multiple {{ class.name }} entities at once"""
-    deleted_count = 0
-    not_found = []
-    
-    for item_id in ids:
-        db_{{ class.name | lower}} = database.query({{ class.name }}).filter({{ class.name }}.id == item_id).first()
-        if db_{{ class.name | lower}}:
-            database.delete(db_{{ class.name | lower}})
-            deleted_count += 1
-        else:
-            not_found.append(item_id)
-    
-    database.commit()
-    
-    return {
-        "deleted_count": deleted_count,
-        "not_found": not_found,
-        "message": f"Successfully deleted {deleted_count} {{ class.name }} entities"
-    }
-{% endif %}
-
-{% if "POST" in http_methods %}
-@app.post("/{{ class.name | lower}}/bulk/", response_model=None, tags=["{{ class.name }}"])
-async def bulk_create_{{ class.name | lower}}(items: list[{{ class.name }}Create], database: Session = Depends(get_db)) -> dict:
-    """Create multiple {{ class.name }} entities at once"""
-    created_items = []
-    errors = []
-    
-    for idx, item_data in enumerate(items):
-        try:
-            # Basic validation for each item
-            {% if ns.end_name_one %}
-            {% for x in ns.end_name_one %}
-            {%- set has_fk = (fkeys.get(x[3], [''])[0] == class.name) -%}
-            {% if has_fk and x[1] == 1 %}
-            if not item_data.{{x[2]}}:
-                raise ValueError("{{x[0]}} ID is required")
-            {% endif -%}
-            {% endfor -%}
-            {%- endif %}
-            
-            db_{{ class.name | lower}} = {{ class.name }}(
-                {% for parent in class.parents() %}
-                {% for attrparent in parent.attributes %}
-                {{attrparent.name}}=item_data.{{attrparent.name}}{% if attrparent.type.__class__.__name__ == 'Enumeration' %}.value{% endif %},
-                {% endfor %}
-                {% endfor %}
-                {% for attribute in class.attributes %}
-                {{attribute.name}}=item_data.{{attribute.name}}{% if attribute.type.__class__.__name__ == 'Enumeration' %}.value{% endif %}{% if not loop.last %},{% endif %}
-                {% endfor %}
-                {% if ns.end_name_one %}
-                {% for x in ns.end_name_one -%}
-                {%- set has_fk = (fkeys.get(x[3], [''])[0] == class.name) -%}
-                {% if has_fk %},
-                {{x[2]}}_id=item_data.{{x[2]}}{% endif -%}
-                {% endfor %}
-                {% endif %}
-            )
-            database.add(db_{{ class.name | lower}})
-            database.flush()  # Get ID without committing
-            created_items.append(db_{{ class.name | lower}}.id)
-        except Exception as e:
-            errors.append({"index": idx, "error": str(e)})
-    
-    if errors:
-        database.rollback()
-        raise HTTPException(status_code=400, detail={"message": "Bulk creation failed", "errors": errors})
-    
-    database.commit()
-    return {
-        "created_count": len(created_items),
-        "created_ids": created_items,
-        "message": f"Successfully created {len(created_items)} {{ class.name }} entities"
-    }
-
 
 @app.delete("/{{ class.name | lower}}/bulk/", response_model=None, tags=["{{ class.name }}"])
 async def bulk_delete_{{ class.name | lower}}(ids: list[int], database: Session = Depends(get_db)) -> dict:
@@ -895,11 +721,6 @@
         if not db_{{x[2]}}:
             raise HTTPException(status_code=400, detail="{{x[0]}} not found")
         setattr(db_{{ class.name | lower }}, '{{x[2]}}_id', {{ class.name | lower }}_data.{{x[2]}})
-<<<<<<< HEAD
-    {% endif -%}
-    {% endfor -%}
-    {% endif %}
-=======
     {% if x[1] == 0 %}
     else:
         setattr(db_{{ class.name | lower }}, '{{x[2]}}_id', None)
@@ -931,7 +752,6 @@
             )
     {% endfor %}
     {% endif %}
->>>>>>> d81f0b64
     {% if ns.end_name_multiple  %}
     {% for x in ns.end_name_multiple %}
     existing_{{x[1] | lower}}_ids = [assoc.{{x[3]}} for assoc in database.execute(
@@ -1079,11 +899,7 @@
 ############################################
 if __name__ == "__main__":
     import uvicorn
-<<<<<<< HEAD
     uvicorn.run(app, host="0.0.0.0", port={% if port %}{{ port }}{%else%}8000{%endif%})
 
 
 
-=======
-    uvicorn.run(app, host="0.0.0.0", port={% if port %}{{ port }}{%else%}8000{%endif%})
->>>>>>> d81f0b64
