--- conflicted
+++ resolved
@@ -782,7 +782,6 @@
 
     Args:
         name (str): The name of the class.
-<<<<<<< HEAD
         attributes (set[Property]): The set of attributes associated with the class.
         behaviors (set[BehaviorDeclaration]): The set of behaviors associated with the class (None as default).
         is_abstract (bool): Indicates whether the class is abstract.
@@ -794,11 +793,11 @@
         behaviors (set[BehaviorDeclaration]): The set of behaviors associated with the class (None as default).
         is_abstract (bool): Indicates whether the class is abstract.
         is_read_only (bool): Indicates whether the class is read only.
-=======
         attributes (set[Property]): The set of attributes associated with the class (set() as default).
         methods (set[Method]): The set of methods of the class (set() as default).
         is_abstract (bool): Indicates whether the class is abstract (False as default).
         is_read_only (bool): Indicates whether the class is read only (False as default).
+        behaviors (set[BehaviorDeclaration]): The set of behaviors associated with the class (None as default).
         timestamp (datetime): Object creation datetime (default is current time).
         synonyms (List[str]): List of synonyms of the class (None as default).
         is_derived (bool): Inherited from NamedElement, indicates whether the element is derived (False as default).
@@ -809,7 +808,7 @@
         methods (set[Method]): The set of methods of the class (set() as default).
         is_abstract (bool): Indicates whether the class is abstract (False as default).
         is_read_only (bool): Indicates whether the class is read only (False as default).
->>>>>>> 97e7ec23
+        behaviors (set[BehaviorDeclaration]): The set of behaviors associated with the class (None as default).
         __associations (set[Association]): Set of associations involving the class.
         __generalizations (set[Generalization]): Set of generalizations involving the class.
         timestamp (datetime): Inherited from NamedElement; object creation datetime (default is current time).
@@ -817,23 +816,15 @@
         is_derived (bool): Inherited from NamedElement, indicates whether the element is derived (False as default).
     """
 
-<<<<<<< HEAD
-    def __init__(self, name: str, attributes: set[Property], behaviors: set[BehaviorDeclaration] = None, is_abstract: bool= False, is_read_only: bool= False):
-        super().__init__(name)
-        self.is_abstract: bool = is_abstract
-        self.is_read_only: bool = is_read_only
-        self.attributes: set[Property] = attributes
-        self.behaviors: set[BehaviorDeclaration] = behaviors if behaviors is not None else set()
-=======
     def __init__(self, name: str, attributes: set[Property] = None, methods: set[Method] = None,
-                 is_abstract: bool= False, is_read_only: bool= False, timestamp: int = None,
-                synonyms: List[str] = None, is_derived: bool = False):
+                 is_abstract: bool= False, is_read_only: bool= False, behaviors: set[BehaviorDeclaration] = None,
+                 timestamp: int = None, synonyms: List[str] = None, is_derived: bool = False):
         super().__init__(name, timestamp, synonyms, is_derived=is_derived)
         self.is_abstract: bool = is_abstract
         self.is_read_only: bool = is_read_only
+        self.behaviors: set[BehaviorDeclaration] = behaviors if behaviors is not None else set()
         self.attributes: set[Property] = attributes if attributes is not None else set()
         self.methods: set[Method] = methods if methods is not None else set()
->>>>>>> 97e7ec23
         self.__associations: set[Association] = set()
         self.__generalizations: set[Generalization] = set()
 
