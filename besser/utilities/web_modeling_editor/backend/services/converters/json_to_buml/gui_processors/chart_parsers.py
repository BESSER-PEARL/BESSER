"""
Chart component parsers for GUI diagrams.
"""
<<<<<<< HEAD
import json
from typing import Dict, Any
from besser.BUML.metamodel.gui import (
    Alignment, BarChart, DataBinding, LineChart,
    PieChart, RadarChart, RadialBarChart, TableChart,
    Color, Position, Size, Styling, DataAggregation, MetricCard,
)
from besser.BUML.metamodel.gui.dashboard import Series
=======

import json
from typing import Dict, Any, List
from besser.BUML.metamodel.gui import (
    Alignment, BarChart, DataBinding, LineChart,
    PieChart, RadarChart, RadialBarChart, Table,
    Color, Position, Size, Styling, MetricCard,
)
from besser.BUML.metamodel.gui.dashboard import (
    AgentComponent, Column, FieldColumn, LookupColumn, ExpressionColumn
)
from besser.BUML.metamodel.gui.dashboard import AgentComponent
>>>>>>> eadc19cc
from .styling import ensure_styling_parts
from .utils import clean_attribute_name, get_element_by_id, parse_bool, sanitize_name

# TODO: Uncomment when backend aggregation is ready
# def _parse_aggregation(aggregation_str: str) -> DataAggregation:
#     """
#     Parse aggregation string from JSON attributes to DataAggregation enum.
    
#     Args:
#         aggregation_str: String value like "sum", "average", "count", etc.
        
#     Returns:
#         DataAggregation enum value or None if invalid
#     """
#     if not aggregation_str or not isinstance(aggregation_str, str):
#         return None
    
#     aggregation_map = {
#         'sum': DataAggregation.SUM,
#         'avg': DataAggregation.AVG,
#         'average': DataAggregation.AVG,
#         'count': DataAggregation.COUNT,
#         'min': DataAggregation.MIN,
#         'minimum': DataAggregation.MIN,
#         'max': DataAggregation.MAX,
#         'maximum': DataAggregation.MAX,
#         'median': DataAggregation.MEDIAN,
#         'first': DataAggregation.FIRST,
#         'last': DataAggregation.LAST,
#     }
    
#     return aggregation_map.get(aggregation_str.lower())


def _parse_chart_data_binding(attrs: Dict[str, Any], class_model, domain_model) -> tuple:
    """
    Parse common chart data binding attributes.
    
    Returns:
        Tuple of (domain_class, label_field, data_field, aggregation, group_by_field)
    """
    # Resolve data binding elements
    data_source_el = get_element_by_id(class_model, attrs.get('data-source'))
    label_field_el = get_element_by_id(class_model, attrs.get('label-field'))
    data_field_el = get_element_by_id(class_model, attrs.get('data-field'))

    data_source_name = data_source_el.get('name') if data_source_el else None
    label_field_name = label_field_el.get('name') if label_field_el else None
    data_field_name = data_field_el.get('name') if data_field_el else None

    if label_field_name:
        label_field_name = clean_attribute_name(label_field_name)
    if data_field_name:
        data_field_name = clean_attribute_name(data_field_name)

    domain_class = domain_model.get_class_by_name(data_source_name) if data_source_name else None
    label_field = None
    data_field = None

    if domain_class:
        if label_field_name:
            label_field = next((a for a in domain_class.attributes if clean_attribute_name(a.name) == label_field_name), None)
        if data_field_name:
            data_field = next((a for a in domain_class.attributes if clean_attribute_name(a.name) == data_field_name), None)

    return domain_class, label_field, data_field


def _attach_chart_metadata(chart, component: Dict[str, Any]) -> None:
    """Helper to attach GrapesJS metadata to chart component for code generation fidelity."""
    if not chart:
        return

    attributes = component.get("attributes", {})
    if isinstance(attributes, dict):
        chart.component_id = attributes.get("id") or component.get("id")
    else:
        chart.component_id = component.get("id")

    chart.component_type = component.get("type")
    chart.tag_name = component.get("tagName")
    chart.css_classes = [cls if isinstance(cls, str) else cls.get("name", "") for cls in (component.get("classes") or [])]
    chart.custom_attributes = dict(attributes) if isinstance(attributes, dict) else {}


def parse_line_chart(view_comp: Dict[str, Any], class_model, domain_model) -> LineChart:
    """
    Parses a line chart component, resolving data binding from class_model and domain_model.
    
    Args:
        view_comp: Component dict from GrapesJS
        class_model: Class model for object resolution
        domain_model: Domain metamodel for object resolution
        
    Returns:
        LineChart instance
    """
    attrs = view_comp.get('attributes', {})

    raw_title = attrs.get('chart-title')
    title_value = raw_title.strip() if isinstance(raw_title, str) else None
    name_seed = raw_title if isinstance(raw_title, str) else 'LineChart'
    chart_title = sanitize_name(name_seed) if name_seed else sanitize_name('LineChart')
    if not chart_title:
        chart_title = 'LineChart'
    if not title_value:
        title_value = chart_title.replace('_', ' ').title()

    primary_color = attrs.get('chart-color')
    if not isinstance(primary_color, str) or not primary_color.strip():
        primary_color = None

    # Parse series list
    series_objs = []
    series_json = attrs.get('series') or view_comp.get('series')
    if isinstance(series_json, str):
        try:
            series_json = json.loads(series_json)
        except Exception:
            series_json = []
    if isinstance(series_json, list):
        for s in series_json:
            s_attrs = s if isinstance(s, dict) else {}
            s_raw_name = s_attrs.get('name', 'Series')
            s_name = s_raw_name.replace(' ', '_') if isinstance(s_raw_name, str) else 'Series'
            domain_class, label_field, data_field = _parse_chart_data_binding(s_attrs, class_model, domain_model)
            data_binding = None
            if domain_class:
                data_binding = DataBinding(
                    domain_concept=domain_class,
                    label_field=label_field,
                    data_field=data_field
                )
            styling = None
            if 'styling' in s_attrs:
                from .styling import styling_from_css
                styling = styling_from_css(s_attrs['styling'])
            series_objs.append(Series(name=s_name, label=s_raw_name, data_binding=data_binding, styling=styling))

    line_chart = LineChart(
        name=chart_title,
        series=series_objs,
        line_width=int(attrs.get('line-width', 2)),
        show_grid=parse_bool(attrs.get('show-grid'), True),
        show_legend=parse_bool(attrs.get('show-legend'), True),
        show_tooltip=parse_bool(attrs.get('show-tooltip'), True),
        curve_type=attrs.get('curve-type', 'monotone'),
        animate=parse_bool(attrs.get('animate'), True),
        legend_position=attrs.get('legend-position', 'top'),
        grid_color=attrs.get('grid-color', '#e0e0e0'),
        dot_size=int(attrs.get('dot-size', 5)),
        title=title_value,
        primary_color=primary_color
    )
    _attach_chart_metadata(line_chart, view_comp)
    return line_chart


def parse_bar_chart(view_comp: Dict[str, Any], class_model, domain_model) -> BarChart:
    """
    Parses a bar chart component, resolving data binding from class_model and domain_model.
    
    Args:
        view_comp: Component dict from GrapesJS
        class_model: Class model for object resolution
        domain_model: Domain metamodel for object resolution
        
    Returns:
        BarChart instance
    """
    attrs = view_comp.get('attributes', {})

    raw_title = attrs.get('chart-title')
    title_value = raw_title.strip() if isinstance(raw_title, str) else None
    name_seed = raw_title if isinstance(raw_title, str) else 'BarChart'
    chart_title = sanitize_name(name_seed) if name_seed else sanitize_name('BarChart')
    if not chart_title:
        chart_title = 'BarChart'
    if not title_value:
        title_value = chart_title.replace('_', ' ').title()

    primary_color = attrs.get('chart-color')
    if not isinstance(primary_color, str) or not primary_color.strip():
        primary_color = None

    # Parse series list
    series_objs = []
    series_json = attrs.get('series') or view_comp.get('series')
    if isinstance(series_json, str):
        try:
            series_json = json.loads(series_json)
        except Exception:
            series_json = []
    if isinstance(series_json, list):
        for s in series_json:
            s_attrs = s if isinstance(s, dict) else {}
            s_raw_name = s_attrs.get('name', 'Series')
            s_name = s_raw_name.replace(' ', '_') if isinstance(s_raw_name, str) else 'Series'
            domain_class, label_field, data_field = _parse_chart_data_binding(s_attrs, class_model, domain_model)
            data_binding = None
            if domain_class:
                data_binding = DataBinding(
                    domain_concept=domain_class,
                    label_field=label_field,
                    data_field=data_field
                )
            styling = None
            if 'styling' in s_attrs:
                from .styling import styling_from_css
                styling = styling_from_css(s_attrs['styling'])
            series_objs.append(Series(name=s_name, label=s_raw_name, data_binding=data_binding, styling=styling))

    bar_chart = BarChart(
        name=chart_title,
        series=series_objs,
        bar_width=int(attrs.get('bar-width', 30)),
        orientation=attrs.get('orientation', 'vertical'),
        show_grid=parse_bool(attrs.get('show-grid'), True),
        show_legend=parse_bool(attrs.get('show-legend'), True),
        show_tooltip=parse_bool(attrs.get('show-tooltip'), True),
        stacked=parse_bool(attrs.get('stacked'), False),
        animate=parse_bool(attrs.get('animate'), True),
        legend_position=attrs.get('legend-position', 'top'),
        grid_color=attrs.get('grid-color', '#e0e0e0'),
        bar_gap=int(attrs.get('bar-gap', 4)),
        title=title_value,
        primary_color=primary_color
    )
    _attach_chart_metadata(bar_chart, view_comp)
    return bar_chart


def parse_pie_chart(view_comp: Dict[str, Any], class_model, domain_model) -> PieChart:
    """
    Parses a pie chart component, resolving data binding from class_model and domain_model.
    
    Args:
        view_comp: Component dict from GrapesJS
        class_model: Class model for object resolution
        domain_model: Domain metamodel for object resolution
        
    Returns:
        PieChart instance
    """
    attrs = view_comp.get('attributes', {})

    raw_title = attrs.get('chart-title')
    title_value = raw_title.strip() if isinstance(raw_title, str) else None
    name_seed = raw_title if isinstance(raw_title, str) else 'PieChart'
    chart_title = sanitize_name(name_seed) if name_seed else sanitize_name('PieChart')
    if not chart_title:
        chart_title = 'PieChart'
    if not title_value:
        title_value = chart_title.replace('_', ' ').title()

    primary_color = attrs.get('chart-color')
    if not isinstance(primary_color, str) or not primary_color.strip():
        primary_color = None

    # Parse series list
    series_objs = []
    series_json = attrs.get('series') or view_comp.get('series')
    if isinstance(series_json, str):
        try:
            series_json = json.loads(series_json)
        except Exception:
            series_json = []
    if isinstance(series_json, list):
        for s in series_json:
            s_attrs = s if isinstance(s, dict) else {}
            s_raw_name = s_attrs.get('name', 'Series')
            s_name = s_raw_name.replace(' ', '_') if isinstance(s_raw_name, str) else 'Series'
            domain_class, label_field, data_field = _parse_chart_data_binding(s_attrs, class_model, domain_model)
            data_binding = None
            if domain_class:
                data_binding = DataBinding(
                    domain_concept=domain_class,
                    label_field=label_field,
                    data_field=data_field
                )
            styling = None
            if 'styling' in s_attrs:
                from .styling import styling_from_css
                styling = styling_from_css(s_attrs['styling'])
            series_objs.append(Series(name=s_name, label=s_raw_name, data_binding=data_binding, styling=styling))

    show_legend = parse_bool(attrs.get('show-legend'), True)
    show_labels = parse_bool(attrs.get('show-labels'), True)

    legend_pos_map = {
        'top': Alignment.TOP,
        'right': Alignment.RIGHT,
        'bottom': Alignment.BOTTOM,
        'left': Alignment.LEFT
    }
    label_pos_map = {
        'inside': Alignment.INSIDE,
        'outside': Alignment.OUTSIDE
    }

    legend_position_str = attrs.get('legend-position', 'left')
    label_position_str = attrs.get('label-position', 'inside')

    legend_position = legend_pos_map.get(legend_position_str, Alignment.LEFT)
    label_position = label_pos_map.get(label_position_str, Alignment.INSIDE)

    pie_chart = PieChart(
        name=chart_title,
        series=series_objs,
        show_legend=show_legend,
        legend_position=legend_position,
        show_labels=show_labels,
        label_position=label_position,
        padding_angle=int(attrs.get('padding-angle', 0)),
        inner_radius=int(attrs.get('inner-radius', 0)),
        outer_radius=int(attrs.get('outer-radius', 80)),
        start_angle=int(attrs.get('start-angle', 0)),
        end_angle=int(attrs.get('end-angle', 360)),
        title=title_value,
        primary_color=primary_color
    )
    _attach_chart_metadata(pie_chart, view_comp)
    return pie_chart


def parse_radar_chart(view_comp: Dict[str, Any], class_model, domain_model) -> RadarChart:
    """
    Parses a radar chart component, resolving data binding from class_model and domain_model.
    
    Args:
        view_comp: Component dict from GrapesJS
        class_model: Class model for object resolution
        domain_model: Domain metamodel for object resolution
        
    Returns:
        RadarChart instance
    """
    attrs = view_comp.get('attributes', {})

    raw_title = attrs.get('chart-title')
    title_value = raw_title.strip() if isinstance(raw_title, str) else None
    name_seed = raw_title if isinstance(raw_title, str) else 'RadarChart'
    chart_title = sanitize_name(name_seed) if name_seed else sanitize_name('RadarChart')
    if not chart_title:
        chart_title = 'RadarChart'
    if not title_value:
        title_value = chart_title.replace('_', ' ').title()

    primary_color = attrs.get('chart-color')
    if not isinstance(primary_color, str) or not primary_color.strip():
        primary_color = None

    # Parse series list
    series_objs = []
    series_json = attrs.get('series') or view_comp.get('series')
    if isinstance(series_json, str):
        try:
            series_json = json.loads(series_json)
        except Exception:
            series_json = []
    if isinstance(series_json, list):
        for s in series_json:
            s_attrs = s if isinstance(s, dict) else {}
            s_raw_name = s_attrs.get('name', 'Series')
            s_name = s_raw_name.replace(' ', '_') if isinstance(s_raw_name, str) else 'Series'
            domain_class, label_field, data_field = _parse_chart_data_binding(s_attrs, class_model, domain_model)
            data_binding = None
            if domain_class:
                data_binding = DataBinding(
                    domain_concept=domain_class,
                    label_field=label_field,
                    data_field=data_field
                )
            styling = None
            if 'styling' in s_attrs:
                from .styling import styling_from_css
                styling = styling_from_css(s_attrs['styling'])
            series_objs.append(Series(name=s_name, label=s_raw_name, data_binding=data_binding, styling=styling))

    radar_chart = RadarChart(
        name=chart_title,
        series=series_objs,
        show_grid=parse_bool(attrs.get('show-grid'), True),
        show_tooltip=parse_bool(attrs.get('show-tooltip'), True),
        show_radius_axis=parse_bool(attrs.get('show-radius-axis'), True),
        show_legend=parse_bool(attrs.get('show-legend'), True),
        legend_position=attrs.get('legend-position', 'top'),
        dot_size=int(attrs.get('dot-size', 3)),
        grid_type=attrs.get('grid-type', 'polygon'),
        stroke_width=int(attrs.get('stroke-width', 2)),
        title=title_value,
        primary_color=primary_color
    )
    _attach_chart_metadata(radar_chart, view_comp)
    return radar_chart


def parse_radial_bar_chart(view_comp: Dict[str, Any], class_model, domain_model) -> RadialBarChart:
    """
    Parses a radial bar chart component, mapping features/values to label/data fields.
    
    Args:
        view_comp: Component dict from GrapesJS
        class_model: Class model for object resolution
        domain_model: Domain metamodel for object resolution
        
    Returns:
        RadialBarChart instance
    """
    attrs = view_comp.get('attributes', {})

    raw_title = attrs.get('chart-title')
    title_value = raw_title.strip() if isinstance(raw_title, str) else None
    name_seed = raw_title if isinstance(raw_title, str) else 'RadialBarChart'
    chart_title = sanitize_name(name_seed) if name_seed else sanitize_name('RadialBarChart')
    if not chart_title:
        chart_title = 'RadialBarChart'
    if not title_value:
        title_value = chart_title.replace('_', ' ').title()

    primary_color = attrs.get('chart-color')
    if not isinstance(primary_color, str) or not primary_color.strip():
        primary_color = None

    # Parse series list
    series_objs = []
    series_json = attrs.get('series') or view_comp.get('series')
    if isinstance(series_json, str):
        try:
            series_json = json.loads(series_json)
        except Exception:
            series_json = []
    if isinstance(series_json, list):
        for s in series_json:
            s_attrs = s if isinstance(s, dict) else {}
            s_raw_name = s_attrs.get('name', 'Series')
            s_name = s_raw_name.replace(' ', '_') if isinstance(s_raw_name, str) else 'Series'
            data_source_el = get_element_by_id(class_model, s_attrs.get('data-source'))
            features_el = get_element_by_id(class_model, s_attrs.get('features')) or get_element_by_id(class_model, s_attrs.get('label-field'))
            values_el = get_element_by_id(class_model, s_attrs.get('values')) or get_element_by_id(class_model, s_attrs.get('data-field'))
            data_source_name = data_source_el.get('name') if data_source_el else None
            features_name = features_el.get('name') if features_el else None
            values_name = values_el.get('name') if values_el else None
            if features_name:
                features_name = clean_attribute_name(features_name)
            if values_name:
                values_name = clean_attribute_name(values_name)
            domain_class = domain_model.get_class_by_name(data_source_name) if data_source_name else None
            label_field = None
            data_field = None
            if domain_class:
                if features_name:
                    label_field = next((a for a in domain_class.attributes if a.name == features_name), None)
                if values_name:
                    data_field = next((a for a in domain_class.attributes if a.name == values_name), None)
            data_binding = None
            if domain_class:
                data_binding = DataBinding(
                    domain_concept=domain_class,
                    label_field=label_field,
                    data_field=data_field
                )
            styling = None
            if 'styling' in s_attrs:
                from .styling import styling_from_css
                styling = styling_from_css(s_attrs['styling'])
            series_objs.append(Series(name=s_name, label=s_raw_name, data_binding=data_binding, styling=styling))

    radial_bar_chart = RadialBarChart(
        name=chart_title,
        series=series_objs,
        start_angle=int(attrs.get('start-angle', 0)),
        end_angle=int(attrs.get('end-angle', 360)),
        inner_radius=int(attrs.get('inner-radius', 30)),
        outer_radius=int(attrs.get('outer-radius', 80)),
        show_legend=parse_bool(attrs.get('show-legend'), True),
        legend_position=attrs.get('legend-position', 'top'),
        show_tooltip=parse_bool(attrs.get('show-tooltip'), True),
        title=title_value,
        primary_color=primary_color
    )
    _attach_chart_metadata(radial_bar_chart, view_comp)
    return radial_bar_chart


def _parse_table_columns(columns_json, domain_class, class_model) -> List[Column]:
    """
    Parse the columns data from table traits into Column objects.
    Handles both array (new format) and JSON string (legacy format).
    
    Args:
        columns_json: Array or JSON string containing column definitions
        domain_class: Domain class for resolving field references
        class_model: Class model for object resolution
        
    Returns:
        List of Column objects (FieldColumn, LookupColumn, or ExpressionColumn)
    """
    if not columns_json:
        return []
    
    # Handle both array (new format) and string (legacy format)
    if isinstance(columns_json, list):
        columns_data = columns_json
    elif isinstance(columns_json, str):
        try:
            columns_data = json.loads(columns_json)
        except (json.JSONDecodeError, TypeError):
            return []
    else:
        return []
    
    if not isinstance(columns_data, list):
        return []
    
    columns_list = []
    
    for col_data in columns_data:
        if not isinstance(col_data, dict):
            continue
        
        column_type = col_data.get('columnType', 'field').lower()
        label = col_data.get('label', '')
        
        if column_type == 'field':
            # Parse FieldColumn
            field_name = col_data.get('field', '')
            # Remove leading '+ ' if present
            field_name = field_name.lstrip('+ ').strip()
            
            if domain_class and field_name:
                # Find the attribute in the domain class (including inherited attributes)
                field_attr = None
                for attr in domain_class.all_attributes():
                    if attr.name == field_name:
                        field_attr = attr
                        break
                
                if field_attr:
                    column = FieldColumn(label=label, field=field_attr)
                    columns_list.append(column)
        
        elif column_type == 'lookup':
            # Parse LookupColumn
            # GrapesJS stores the relationship path in 'field' for lookup columns
            lookup_path = col_data.get('path') or col_data.get('field', '')
            lookup_field_name = col_data.get('lookupField', '')
            
            if domain_class and lookup_path:
                # Find the relationship end (path) - including inherited associations
                path_end = None
                for end in domain_class.all_association_ends():
                    if end.name == lookup_path:
                        path_end = end
                        break
                
                if path_end and path_end.type:
                    target_class = path_end.type
                    # Find the lookup field in the target class (including inherited attributes)
                    lookup_field_attr = None
                    if lookup_field_name:
                        for attr in target_class.all_attributes():
                            if attr.name == lookup_field_name:
                                lookup_field_attr = attr
                                break
                    
                    # If no lookup field specified, use first attribute
                    if not lookup_field_attr and target_class.all_attributes():
                        lookup_field_attr = list(target_class.all_attributes())[0]
                    
                    if lookup_field_attr:
                        column = LookupColumn(
                            label=label,
                            path=path_end,
                            field=lookup_field_attr
                        )
                        columns_list.append(column)
        
        elif column_type == 'expression':
            # Parse ExpressionColumn
            expression = col_data.get('expression', '')
            if expression:
                column = ExpressionColumn(label=label, expression=expression)
                columns_list.append(column)
    
    return columns_list


def parse_table(view_comp: Dict[str, Any], class_model, domain_model) -> Table:
    """
    Parses a table component, resolving data binding, columns, and presentation options.
    """
    attrs = view_comp.get('attributes', {})

    # Parse common data binding fields
    domain_class, label_field, data_field = _parse_chart_data_binding(
        attrs, class_model, domain_model
    )

    raw_title = attrs.get('chart-title')
    title_value = raw_title.strip() if isinstance(raw_title, str) else None
    name_seed = raw_title if isinstance(raw_title, str) else 'Table'
    chart_title = sanitize_name(name_seed) if name_seed else sanitize_name('Table')
    if not chart_title:
        chart_title = 'Table'
    if not title_value:
        title_value = chart_title.replace('_', ' ').title()

    primary_color = attrs.get('chart-color')
    if not isinstance(primary_color, str) or not primary_color.strip():
        primary_color = None

    data_binding = None
    if domain_class:
        data_binding = DataBinding(
            domain_concept=domain_class,
            label_field=label_field,
            data_field=data_field
        )

    def _bool_attr(key: str, default: bool) -> bool:
        return parse_bool(attrs.get(key), default)

    def _int_attr(key: str, default: int) -> int:
        try:
            return int(attrs.get(key, default))
        except (TypeError, ValueError):
            return default

    # Parse columns from the JSON trait
    columns_json = attrs.get('columns', '')
    columns_list = _parse_table_columns(columns_json, domain_class, class_model)

    table = Table(
        name=chart_title,
        show_header=_bool_attr('show-header', True),
        striped_rows=_bool_attr('striped-rows', False),
        show_pagination=_bool_attr('show-pagination', True),
        rows_per_page=_int_attr('rows-per-page', 5),
        title=title_value,
        primary_color=primary_color,
        columns=columns_list,
        action_buttons=_bool_attr('action-buttons', False)
    )

<<<<<<< HEAD
    if domain_class:
        column_names = []
        for attr in getattr(domain_class, "attributes", []) or []:
            attr_name = getattr(attr, "name", None)
            if isinstance(attr_name, str) and attr_name:
                column_names.append(attr_name)
        # Attempt to include association end roles if available
        association_iterables = []
        for candidate in ("association_ends", "associationEnds"):
            attr_value = getattr(domain_class, candidate, None)
            if not attr_value:
                continue
            try:
                association_data = attr_value if callable(attr_value) else attr_value
            except TypeError:
                association_data = attr_value

            if association_data is None:
                continue
            if isinstance(association_data, dict):
                association_iterables.extend(association_data.values())
            elif isinstance(association_data, (list, tuple, set)):
                association_iterables.extend(list(association_data))
            else:
                association_iterables.append(association_data)

        for association_end in association_iterables:
            if association_end is None:
                continue
            end_name = None
            if hasattr(association_end, "name"):
                end_name = getattr(association_end, "name", None)
            if not end_name and hasattr(association_end, "role"):
                end_name = getattr(association_end, "role", None)
            if isinstance(end_name, str) and end_name:
                column_names.append(end_name)

        if column_names:
            table_chart.columns = column_names

    table_chart.data_binding = data_binding
    _attach_chart_metadata(table_chart, view_comp)
    return table_chart

=======
    table.data_binding = data_binding
    _attach_chart_metadata(table, view_comp)
    return table
>>>>>>> eadc19cc

def apply_chart_colors(element, attributes: Dict[str, Any]) -> None:
    """
    Apply chart-specific color styling based on chart type.
    
    Args:
        element: Chart ViewComponent instance
        attributes: Component attributes dict
    """

    color_value = None
    if isinstance(attributes, dict):
        color_value = attributes.get("chart-color") or attributes.get("color")
    if not color_value:
        return

    element.styling = ensure_styling_parts(
        element.styling or Styling(size=Size(), position=Position(), color=Color())
    )

    if isinstance(element, LineChart):
        element.styling.color.line_color = color_value
    elif isinstance(element, BarChart):
        element.styling.color.bar_color = color_value
    elif isinstance(element, PieChart):
        element.styling.color.color_palette = color_value
    elif isinstance(element, RadarChart):
        element.styling.color.line_color = color_value
    elif isinstance(element, RadialBarChart):
        element.styling.color.bar_color = color_value
    elif isinstance(element, Table):
        element.styling.color.background_color = color_value


def parse_metric_card(view_comp: Dict[str, Any], class_model, domain_model) -> MetricCard:
    """
    Parse a metric card component from JSON to BUML MetricCard.
    
    Args:
        view_comp: Component dictionary from GrapesJS JSON
        class_model: Class diagram model
        domain_model: Domain model containing classes
        
    Returns:
        MetricCard instance with data binding
    """
    attrs = view_comp.get("attributes", {})
    
    # Parse basic metric card properties
    metric_title = attrs.get('metric-title', 'Metric Title')
    format_value = attrs.get('format', 'number')
    value_color = attrs.get('value-color', '#2c3e50')
    value_size = int(attrs.get('value-size', 32))
    show_trend = parse_bool(attrs.get('show-trend'), True)
    positive_color = attrs.get('positive-color', '#27ae60')
    negative_color = attrs.get('negative-color', '#e74c3c')
    
    # Parse data binding
    domain_class, _, data_field = _parse_chart_data_binding(attrs, class_model, domain_model)
    
    # Create data binding if we have a domain class
    data_binding = None
    if domain_class:
        # Use sanitized name for the DataBinding
        binding_name = sanitize_name(f"{metric_title}_binding")
        data_binding = DataBinding(
            name=binding_name,
            domain_concept=domain_class,
            label_field=None,  # Metric cards don't need label field
            data_field=data_field,

        )
    
    # Create metric card
    metric_card = MetricCard(
        name=sanitize_name(metric_title),
        metric_title=metric_title,
        format=format_value,
        value_color=value_color,
        value_size=value_size,
        show_trend=show_trend,
        positive_color=positive_color,
        negative_color=negative_color,
        title=None,
        primary_color=value_color
    )
    
    metric_card.data_binding = data_binding
    _attach_chart_metadata(metric_card, view_comp)
    
    return metric_card


def parse_agent_component(view_comp: Dict[str, Any], class_model, domain_model) -> AgentComponent:
    """
    Parse an agent component from JSON to BUML AgentComponent.
    
    Args:
        view_comp: Component dictionary from GrapesJS JSON
        class_model: Class diagram model (not used for agent, but kept for consistency)
        domain_model: Domain model (not used for agent, but kept for consistency)
        
    Returns:
        AgentComponent instance
    """
    attrs = view_comp.get("attributes", {})
    
    # Parse agent component properties
    agent_name = attrs.get('agent-name', '')
    agent_title = attrs.get('agent-title', 'BESSER Agent')

    
    # Create agent component
    agent_component = AgentComponent(
        name=sanitize_name(agent_title or 'AgentComponent'),
        agent_name=agent_name,
        agent_title=agent_title,
        description=f"Agent component for {agent_name or 'agent'}",
    )
    
    _attach_chart_metadata(agent_component, view_comp)
    
    return agent_component<|MERGE_RESOLUTION|>--- conflicted
+++ resolved
@@ -1,29 +1,18 @@
 """
 Chart component parsers for GUI diagrams.
 """
-<<<<<<< HEAD
-import json
-from typing import Dict, Any
-from besser.BUML.metamodel.gui import (
-    Alignment, BarChart, DataBinding, LineChart,
-    PieChart, RadarChart, RadialBarChart, TableChart,
-    Color, Position, Size, Styling, DataAggregation, MetricCard,
-)
-from besser.BUML.metamodel.gui.dashboard import Series
-=======
 
 import json
 from typing import Dict, Any, List
 from besser.BUML.metamodel.gui import (
     Alignment, BarChart, DataBinding, LineChart,
     PieChart, RadarChart, RadialBarChart, Table,
-    Color, Position, Size, Styling, MetricCard,
+    Color, Position, Size, Styling, MetricCard, DataAggregation
 )
 from besser.BUML.metamodel.gui.dashboard import (
     AgentComponent, Column, FieldColumn, LookupColumn, ExpressionColumn
 )
-from besser.BUML.metamodel.gui.dashboard import AgentComponent
->>>>>>> eadc19cc
+from besser.BUML.metamodel.gui.dashboard import AgentComponent, Series
 from .styling import ensure_styling_parts
 from .utils import clean_attribute_name, get_element_by_id, parse_bool, sanitize_name
 
@@ -669,56 +658,9 @@
         action_buttons=_bool_attr('action-buttons', False)
     )
 
-<<<<<<< HEAD
-    if domain_class:
-        column_names = []
-        for attr in getattr(domain_class, "attributes", []) or []:
-            attr_name = getattr(attr, "name", None)
-            if isinstance(attr_name, str) and attr_name:
-                column_names.append(attr_name)
-        # Attempt to include association end roles if available
-        association_iterables = []
-        for candidate in ("association_ends", "associationEnds"):
-            attr_value = getattr(domain_class, candidate, None)
-            if not attr_value:
-                continue
-            try:
-                association_data = attr_value if callable(attr_value) else attr_value
-            except TypeError:
-                association_data = attr_value
-
-            if association_data is None:
-                continue
-            if isinstance(association_data, dict):
-                association_iterables.extend(association_data.values())
-            elif isinstance(association_data, (list, tuple, set)):
-                association_iterables.extend(list(association_data))
-            else:
-                association_iterables.append(association_data)
-
-        for association_end in association_iterables:
-            if association_end is None:
-                continue
-            end_name = None
-            if hasattr(association_end, "name"):
-                end_name = getattr(association_end, "name", None)
-            if not end_name and hasattr(association_end, "role"):
-                end_name = getattr(association_end, "role", None)
-            if isinstance(end_name, str) and end_name:
-                column_names.append(end_name)
-
-        if column_names:
-            table_chart.columns = column_names
-
-    table_chart.data_binding = data_binding
-    _attach_chart_metadata(table_chart, view_comp)
-    return table_chart
-
-=======
     table.data_binding = data_binding
     _attach_chart_metadata(table, view_comp)
     return table
->>>>>>> eadc19cc
 
 def apply_chart_colors(element, attributes: Dict[str, Any]) -> None:
     """
