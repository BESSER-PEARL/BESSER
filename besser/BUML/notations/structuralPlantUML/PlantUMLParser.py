--- conflicted
+++ resolved
@@ -10,99 +10,6 @@
 
 def serializedATN():
     return [
-<<<<<<< HEAD
-        4,1,44,254,2,0,7,0,2,1,7,1,2,2,7,2,2,3,7,3,2,4,7,4,2,5,7,5,2,6,7,
-        6,2,7,7,7,2,8,7,8,2,9,7,9,2,10,7,10,2,11,7,11,2,12,7,12,2,13,7,13,
-        2,14,7,14,2,15,7,15,2,16,7,16,2,17,7,17,2,18,7,18,2,19,7,19,2,20,
-        7,20,2,21,7,21,2,22,7,22,2,23,7,23,2,24,7,24,1,0,1,0,1,0,5,0,54,
-        8,0,10,0,12,0,57,9,0,1,0,1,0,1,1,1,1,1,1,1,1,3,1,65,8,1,1,2,1,2,
-        1,2,1,2,1,2,1,3,1,3,3,3,74,8,3,1,3,1,3,3,3,78,8,3,1,3,1,3,1,3,1,
-        3,5,3,84,8,3,10,3,12,3,87,9,3,1,3,1,3,1,3,1,4,1,4,3,4,94,8,4,1,5,
-        1,5,3,5,98,8,5,1,6,1,6,3,6,102,8,6,1,6,1,6,1,6,1,6,3,6,108,8,6,1,
-        6,3,6,111,8,6,1,6,1,6,1,6,3,6,116,8,6,1,6,1,6,1,7,1,7,1,8,3,8,123,
-        8,8,1,8,1,8,3,8,127,8,8,1,9,3,9,130,8,9,1,9,3,9,133,8,9,3,9,135,
-        8,9,1,9,1,9,3,9,139,8,9,1,9,3,9,142,8,9,3,9,144,8,9,1,10,3,10,147,
-        8,10,1,10,3,10,150,8,10,3,10,152,8,10,1,10,1,10,3,10,156,8,10,1,
-        10,3,10,159,8,10,3,10,161,8,10,1,11,1,11,1,11,3,11,166,8,11,1,11,
-        1,11,1,11,1,12,1,12,1,12,1,13,1,13,1,13,1,13,3,13,178,8,13,1,13,
-        1,13,1,14,1,14,1,15,3,15,185,8,15,1,15,1,15,1,15,1,15,1,15,1,16,
-        3,16,193,8,16,1,16,3,16,196,8,16,1,16,1,16,1,16,1,16,1,16,3,16,203,
-        8,16,3,16,205,8,16,1,16,1,16,1,16,3,16,210,8,16,1,16,1,16,1,17,1,
-        17,1,17,1,17,1,17,3,17,219,8,17,1,18,3,18,222,8,18,1,18,1,18,3,18,
-        226,8,18,1,19,1,19,3,19,230,8,19,1,20,1,20,1,20,1,20,1,20,5,20,237,
-        8,20,10,20,12,20,240,9,20,1,20,1,20,1,20,1,21,1,21,1,21,1,22,1,22,
-        1,23,1,23,1,24,1,24,1,24,0,0,25,0,2,4,6,8,10,12,14,16,18,20,22,24,
-        26,28,30,32,34,36,38,40,42,44,46,48,0,5,2,0,39,39,41,41,1,0,38,40,
-        1,0,21,24,1,0,25,33,1,0,34,35,271,0,50,1,0,0,0,2,64,1,0,0,0,4,66,
-        1,0,0,0,6,73,1,0,0,0,8,91,1,0,0,0,10,97,1,0,0,0,12,99,1,0,0,0,14,
-        119,1,0,0,0,16,122,1,0,0,0,18,134,1,0,0,0,20,151,1,0,0,0,22,162,
-        1,0,0,0,24,170,1,0,0,0,26,173,1,0,0,0,28,181,1,0,0,0,30,184,1,0,
-        0,0,32,192,1,0,0,0,34,213,1,0,0,0,36,221,1,0,0,0,38,229,1,0,0,0,
-        40,231,1,0,0,0,42,244,1,0,0,0,44,247,1,0,0,0,46,249,1,0,0,0,48,251,
-        1,0,0,0,50,51,5,36,0,0,51,55,5,43,0,0,52,54,3,2,1,0,53,52,1,0,0,
-        0,54,57,1,0,0,0,55,53,1,0,0,0,55,56,1,0,0,0,56,58,1,0,0,0,57,55,
-        1,0,0,0,58,59,5,37,0,0,59,1,1,0,0,0,60,65,3,4,2,0,61,65,3,6,3,0,
-        62,65,3,10,5,0,63,65,3,40,20,0,64,60,1,0,0,0,64,61,1,0,0,0,64,62,
-        1,0,0,0,64,63,1,0,0,0,65,3,1,0,0,0,66,67,5,1,0,0,67,68,5,2,0,0,68,
-        69,5,39,0,0,69,70,5,43,0,0,70,5,1,0,0,0,71,74,3,8,4,0,72,74,5,3,
-        0,0,73,71,1,0,0,0,73,72,1,0,0,0,74,75,1,0,0,0,75,77,5,38,0,0,76,
-        78,3,24,12,0,77,76,1,0,0,0,77,78,1,0,0,0,78,79,1,0,0,0,79,80,5,4,
-        0,0,80,85,5,43,0,0,81,84,3,30,15,0,82,84,3,32,16,0,83,81,1,0,0,0,
-        83,82,1,0,0,0,84,87,1,0,0,0,85,83,1,0,0,0,85,86,1,0,0,0,86,88,1,
-        0,0,0,87,85,1,0,0,0,88,89,5,5,0,0,89,90,5,43,0,0,90,7,1,0,0,0,91,
-        93,5,6,0,0,92,94,5,3,0,0,93,92,1,0,0,0,93,94,1,0,0,0,94,9,1,0,0,
-        0,95,98,3,12,6,0,96,98,3,22,11,0,97,95,1,0,0,0,97,96,1,0,0,0,98,
-        11,1,0,0,0,99,101,5,38,0,0,100,102,3,26,13,0,101,100,1,0,0,0,101,
-        102,1,0,0,0,102,107,1,0,0,0,103,108,3,14,7,0,104,108,3,16,8,0,105,
-        108,3,18,9,0,106,108,3,20,10,0,107,103,1,0,0,0,107,104,1,0,0,0,107,
-        105,1,0,0,0,107,106,1,0,0,0,108,110,1,0,0,0,109,111,3,26,13,0,110,
-        109,1,0,0,0,110,111,1,0,0,0,111,112,1,0,0,0,112,115,5,38,0,0,113,
-        114,5,7,0,0,114,116,5,38,0,0,115,113,1,0,0,0,115,116,1,0,0,0,116,
-        117,1,0,0,0,117,118,5,43,0,0,118,13,1,0,0,0,119,120,5,8,0,0,120,
-        15,1,0,0,0,121,123,5,9,0,0,122,121,1,0,0,0,122,123,1,0,0,0,123,124,
-        1,0,0,0,124,126,5,8,0,0,125,127,5,10,0,0,126,125,1,0,0,0,126,127,
-        1,0,0,0,127,17,1,0,0,0,128,130,5,11,0,0,129,128,1,0,0,0,129,130,
-        1,0,0,0,130,135,1,0,0,0,131,133,5,9,0,0,132,131,1,0,0,0,132,133,
-        1,0,0,0,133,135,1,0,0,0,134,129,1,0,0,0,134,132,1,0,0,0,135,136,
-        1,0,0,0,136,143,5,8,0,0,137,139,5,10,0,0,138,137,1,0,0,0,138,139,
-        1,0,0,0,139,144,1,0,0,0,140,142,5,11,0,0,141,140,1,0,0,0,141,142,
-        1,0,0,0,142,144,1,0,0,0,143,138,1,0,0,0,143,141,1,0,0,0,144,19,1,
-        0,0,0,145,147,5,41,0,0,146,145,1,0,0,0,146,147,1,0,0,0,147,152,1,
-        0,0,0,148,150,5,9,0,0,149,148,1,0,0,0,149,150,1,0,0,0,150,152,1,
-        0,0,0,151,146,1,0,0,0,151,149,1,0,0,0,152,153,1,0,0,0,153,160,5,
-        8,0,0,154,156,5,10,0,0,155,154,1,0,0,0,155,156,1,0,0,0,156,161,1,
-        0,0,0,157,159,5,41,0,0,158,157,1,0,0,0,158,159,1,0,0,0,159,161,1,
-        0,0,0,160,155,1,0,0,0,160,158,1,0,0,0,161,21,1,0,0,0,162,165,5,38,
-        0,0,163,166,5,12,0,0,164,166,5,13,0,0,165,163,1,0,0,0,165,164,1,
-        0,0,0,166,167,1,0,0,0,167,168,5,38,0,0,168,169,5,43,0,0,169,23,1,
-        0,0,0,170,171,5,14,0,0,171,172,5,38,0,0,172,25,1,0,0,0,173,174,5,
-        44,0,0,174,177,3,28,14,0,175,176,5,15,0,0,176,178,3,28,14,0,177,
-        175,1,0,0,0,177,178,1,0,0,0,178,179,1,0,0,0,179,180,5,44,0,0,180,
-        27,1,0,0,0,181,182,7,0,0,0,182,29,1,0,0,0,183,185,3,44,22,0,184,
-        183,1,0,0,0,184,185,1,0,0,0,185,186,1,0,0,0,186,187,5,38,0,0,187,
-        188,5,7,0,0,188,189,3,38,19,0,189,190,5,43,0,0,190,31,1,0,0,0,191,
-        193,3,44,22,0,192,191,1,0,0,0,192,193,1,0,0,0,193,195,1,0,0,0,194,
-        196,3,48,24,0,195,194,1,0,0,0,195,196,1,0,0,0,196,197,1,0,0,0,197,
-        198,5,38,0,0,198,204,5,16,0,0,199,202,3,34,17,0,200,201,5,17,0,0,
-        201,203,3,34,17,0,202,200,1,0,0,0,202,203,1,0,0,0,203,205,1,0,0,
-        0,204,199,1,0,0,0,204,205,1,0,0,0,205,206,1,0,0,0,206,209,5,18,0,
-        0,207,208,5,7,0,0,208,210,3,38,19,0,209,207,1,0,0,0,209,210,1,0,
-        0,0,210,211,1,0,0,0,211,212,5,43,0,0,212,33,1,0,0,0,213,214,5,38,
-        0,0,214,215,5,7,0,0,215,218,3,38,19,0,216,217,5,19,0,0,217,219,3,
-        36,18,0,218,216,1,0,0,0,218,219,1,0,0,0,219,35,1,0,0,0,220,222,5,
-        44,0,0,221,220,1,0,0,0,221,222,1,0,0,0,222,223,1,0,0,0,223,225,7,
-        1,0,0,224,226,5,44,0,0,225,224,1,0,0,0,225,226,1,0,0,0,226,37,1,
-        0,0,0,227,230,3,46,23,0,228,230,5,38,0,0,229,227,1,0,0,0,229,228,
-        1,0,0,0,230,39,1,0,0,0,231,232,5,20,0,0,232,233,5,38,0,0,233,234,
-        5,4,0,0,234,238,5,43,0,0,235,237,3,42,21,0,236,235,1,0,0,0,237,240,
-        1,0,0,0,238,236,1,0,0,0,238,239,1,0,0,0,239,241,1,0,0,0,240,238,
-        1,0,0,0,241,242,5,5,0,0,242,243,5,43,0,0,243,41,1,0,0,0,244,245,
-        5,38,0,0,245,246,5,43,0,0,246,43,1,0,0,0,247,248,7,2,0,0,248,45,
-        1,0,0,0,249,250,7,3,0,0,250,47,1,0,0,0,251,252,7,4,0,0,252,49,1,
-        0,0,0,39,55,64,73,77,83,85,93,97,101,107,110,115,122,126,129,132,
-        134,138,141,143,146,149,151,155,158,160,165,177,184,192,195,202,
-        204,209,218,221,225,229,238
-=======
         4,1,44,259,2,0,7,0,2,1,7,1,2,2,7,2,2,3,7,3,2,4,7,4,2,5,7,5,2,6,7,
         6,2,7,7,7,2,8,7,8,2,9,7,9,2,10,7,10,2,11,7,11,2,12,7,12,2,13,7,13,
         2,14,7,14,2,15,7,15,2,16,7,16,2,17,7,17,2,18,7,18,2,19,7,19,2,20,
@@ -197,7 +104,6 @@
         102,106,110,116,119,124,129,133,136,139,141,145,148,150,153,156,
         158,162,165,167,172,183,190,198,201,208,210,215,224,227,231,235,
         244
->>>>>>> b3fc22fc
     ]
 
 class PlantUMLParser ( Parser ):
@@ -438,42 +344,23 @@
         self.enterRule(localctx, 2, self.RULE_element)
         self._la = 0 # Token type
         try:
-<<<<<<< HEAD
-=======
-            self.enterOuterAlt(localctx, 1)
->>>>>>> b3fc22fc
+            self.enterOuterAlt(localctx, 1)
             self.state = 64
             self._errHandler.sync(self)
             token = self._input.LA(1)
             if token in [1]:
-<<<<<<< HEAD
-                self.enterOuterAlt(localctx, 1)
-=======
->>>>>>> b3fc22fc
                 self.state = 60
                 self.skinParam()
                 pass
             elif token in [3, 6]:
-<<<<<<< HEAD
-                self.enterOuterAlt(localctx, 2)
-=======
->>>>>>> b3fc22fc
                 self.state = 61
                 self.class_()
                 pass
             elif token in [38]:
-<<<<<<< HEAD
-                self.enterOuterAlt(localctx, 3)
-=======
->>>>>>> b3fc22fc
                 self.state = 62
                 self.relationship()
                 pass
             elif token in [20]:
-<<<<<<< HEAD
-                self.enterOuterAlt(localctx, 4)
-=======
->>>>>>> b3fc22fc
                 self.state = 63
                 self.enumeration()
                 pass
@@ -534,15 +421,6 @@
         self.enterRule(localctx, 4, self.RULE_skinParam)
         try:
             self.enterOuterAlt(localctx, 1)
-<<<<<<< HEAD
-            self.state = 66
-            self.match(PlantUMLParser.T__0)
-            self.state = 67
-            self.match(PlantUMLParser.T__1)
-            self.state = 68
-            self.match(PlantUMLParser.INT)
-            self.state = 69
-=======
             self.state = 71
             self.match(PlantUMLParser.T__0)
             self.state = 72
@@ -550,7 +428,6 @@
             self.state = 73
             self.match(PlantUMLParser.INT)
             self.state = 74
->>>>>>> b3fc22fc
             self.match(PlantUMLParser.NL)
         except RecognitionException as re:
             localctx.exception = re
@@ -620,17 +497,6 @@
         self._la = 0 # Token type
         try:
             self.enterOuterAlt(localctx, 1)
-<<<<<<< HEAD
-            self.state = 73
-            self._errHandler.sync(self)
-            token = self._input.LA(1)
-            if token in [6]:
-                self.state = 71
-                self.abstract()
-                pass
-            elif token in [3]:
-                self.state = 72
-=======
             self.state = 78
             self._errHandler.sync(self)
             token = self._input.LA(1)
@@ -640,33 +506,11 @@
                 pass
             elif token in [3]:
                 self.state = 77
->>>>>>> b3fc22fc
                 self.match(PlantUMLParser.T__2)
                 pass
             else:
                 raise NoViableAltException(self)
 
-<<<<<<< HEAD
-            self.state = 75
-            self.match(PlantUMLParser.ID)
-            self.state = 77
-            self._errHandler.sync(self)
-            _la = self._input.LA(1)
-            if _la==14:
-                self.state = 76
-                self.extends()
-
-
-            self.state = 79
-            self.match(PlantUMLParser.T__3)
-            self.state = 80
-            self.match(PlantUMLParser.NL)
-            self.state = 85
-            self._errHandler.sync(self)
-            _la = self._input.LA(1)
-            while (((_la) & ~0x3f) == 0 and ((1 << _la) & 326448971776) != 0):
-                self.state = 83
-=======
             self.state = 80
             self.match(PlantUMLParser.ID)
             self.state = 82
@@ -686,7 +530,6 @@
                 self.state = 85
                 self.match(PlantUMLParser.NL)
                 self.state = 90
->>>>>>> b3fc22fc
                 self._errHandler.sync(self)
                 _la = self._input.LA(1)
 
@@ -698,41 +541,22 @@
                 self._errHandler.sync(self)
                 la_ = self._interp.adaptivePredict(self._input,6,self._ctx)
                 if la_ == 1:
-<<<<<<< HEAD
-                    self.state = 81
-=======
                     self.state = 91
->>>>>>> b3fc22fc
                     self.attribute()
                     pass
 
                 elif la_ == 2:
-<<<<<<< HEAD
-                    self.state = 82
-=======
                     self.state = 92
->>>>>>> b3fc22fc
                     self.method()
                     pass
 
 
-<<<<<<< HEAD
-                self.state = 87
-                self._errHandler.sync(self)
-                _la = self._input.LA(1)
-
-            self.state = 88
-            self.match(PlantUMLParser.T__4)
-            self.state = 89
-            self.match(PlantUMLParser.NL)
-=======
                 self.state = 97
                 self._errHandler.sync(self)
                 _la = self._input.LA(1)
 
             self.state = 98
             self.match(PlantUMLParser.T__4)
->>>>>>> b3fc22fc
         except RecognitionException as re:
             localctx.exception = re
             self._errHandler.reportError(self, re)
@@ -771,15 +595,6 @@
         self._la = 0 # Token type
         try:
             self.enterOuterAlt(localctx, 1)
-<<<<<<< HEAD
-            self.state = 91
-            self.match(PlantUMLParser.T__5)
-            self.state = 93
-            self._errHandler.sync(self)
-            _la = self._input.LA(1)
-            if _la==3:
-                self.state = 92
-=======
             self.state = 100
             self.match(PlantUMLParser.T__5)
             self.state = 102
@@ -787,7 +602,6 @@
             _la = self._input.LA(1)
             if _la==3:
                 self.state = 101
->>>>>>> b3fc22fc
                 self.match(PlantUMLParser.T__2)
 
 
@@ -834,30 +648,18 @@
         localctx = PlantUMLParser.RelationshipContext(self, self._ctx, self.state)
         self.enterRule(localctx, 10, self.RULE_relationship)
         try:
-<<<<<<< HEAD
-            self.state = 97
-=======
             self.state = 106
->>>>>>> b3fc22fc
             self._errHandler.sync(self)
             la_ = self._interp.adaptivePredict(self._input,9,self._ctx)
             if la_ == 1:
                 self.enterOuterAlt(localctx, 1)
-<<<<<<< HEAD
-                self.state = 95
-=======
                 self.state = 104
->>>>>>> b3fc22fc
                 self.association()
                 pass
 
             elif la_ == 2:
                 self.enterOuterAlt(localctx, 2)
-<<<<<<< HEAD
-                self.state = 96
-=======
                 self.state = 105
->>>>>>> b3fc22fc
                 self.inheritance()
                 pass
 
@@ -930,19 +732,6 @@
         self._la = 0 # Token type
         try:
             self.enterOuterAlt(localctx, 1)
-<<<<<<< HEAD
-            self.state = 99
-            self.match(PlantUMLParser.ID)
-            self.state = 101
-            self._errHandler.sync(self)
-            _la = self._input.LA(1)
-            if _la==44:
-                self.state = 100
-                localctx.c_left = self.cardinality()
-
-
-            self.state = 107
-=======
             self.state = 108
             self.match(PlantUMLParser.ID)
             self.state = 110
@@ -954,70 +743,29 @@
 
 
             self.state = 116
->>>>>>> b3fc22fc
             self._errHandler.sync(self)
             la_ = self._interp.adaptivePredict(self._input,11,self._ctx)
             if la_ == 1:
-<<<<<<< HEAD
-                self.state = 103
-=======
                 self.state = 112
->>>>>>> b3fc22fc
                 self.bidirectional()
                 pass
 
             elif la_ == 2:
-<<<<<<< HEAD
-                self.state = 104
-=======
                 self.state = 113
->>>>>>> b3fc22fc
                 self.unidirectional()
                 pass
 
             elif la_ == 3:
-<<<<<<< HEAD
-                self.state = 105
-=======
                 self.state = 114
->>>>>>> b3fc22fc
                 self.aggregation()
                 pass
 
             elif la_ == 4:
-<<<<<<< HEAD
-                self.state = 106
-=======
                 self.state = 115
->>>>>>> b3fc22fc
                 self.composition()
                 pass
 
 
-<<<<<<< HEAD
-            self.state = 110
-            self._errHandler.sync(self)
-            _la = self._input.LA(1)
-            if _la==44:
-                self.state = 109
-                localctx.c_right = self.cardinality()
-
-
-            self.state = 112
-            self.match(PlantUMLParser.ID)
-            self.state = 115
-            self._errHandler.sync(self)
-            _la = self._input.LA(1)
-            if _la==7:
-                self.state = 113
-                self.match(PlantUMLParser.T__6)
-                self.state = 114
-                self.match(PlantUMLParser.ID)
-
-
-            self.state = 117
-            self.match(PlantUMLParser.NL)
-=======
             self.state = 119
             self._errHandler.sync(self)
             _la = self._input.LA(1)
@@ -1038,7 +786,6 @@
                 self.match(PlantUMLParser.ID)
 
 
->>>>>>> b3fc22fc
         except RecognitionException as re:
             localctx.exception = re
             self._errHandler.reportError(self, re)
@@ -1076,11 +823,7 @@
         self.enterRule(localctx, 14, self.RULE_bidirectional)
         try:
             self.enterOuterAlt(localctx, 1)
-<<<<<<< HEAD
-            self.state = 119
-=======
             self.state = 126
->>>>>>> b3fc22fc
             self.match(PlantUMLParser.T__7)
         except RecognitionException as re:
             localctx.exception = re
@@ -1122,23 +865,6 @@
         self._la = 0 # Token type
         try:
             self.enterOuterAlt(localctx, 1)
-<<<<<<< HEAD
-            self.state = 122
-            self._errHandler.sync(self)
-            _la = self._input.LA(1)
-            if _la==9:
-                self.state = 121
-                localctx.nav_l = self.match(PlantUMLParser.T__8)
-
-
-            self.state = 124
-            self.match(PlantUMLParser.T__7)
-            self.state = 126
-            self._errHandler.sync(self)
-            _la = self._input.LA(1)
-            if _la==10:
-                self.state = 125
-=======
             self.state = 129
             self._errHandler.sync(self)
             _la = self._input.LA(1)
@@ -1154,7 +880,6 @@
             _la = self._input.LA(1)
             if _la==10:
                 self.state = 132
->>>>>>> b3fc22fc
                 localctx.nav_r = self.match(PlantUMLParser.T__9)
 
 
@@ -1198,96 +923,54 @@
         self._la = 0 # Token type
         try:
             self.enterOuterAlt(localctx, 1)
-<<<<<<< HEAD
-            self.state = 134
-=======
             self.state = 141
->>>>>>> b3fc22fc
             self._errHandler.sync(self)
             la_ = self._interp.adaptivePredict(self._input,18,self._ctx)
             if la_ == 1:
-<<<<<<< HEAD
-                self.state = 129
-                self._errHandler.sync(self)
-                _la = self._input.LA(1)
-                if _la==11:
-                    self.state = 128
-=======
                 self.state = 136
                 self._errHandler.sync(self)
                 _la = self._input.LA(1)
                 if _la==11:
                     self.state = 135
->>>>>>> b3fc22fc
                     localctx.aggr_l = self.match(PlantUMLParser.T__10)
 
 
                 pass
 
             elif la_ == 2:
-<<<<<<< HEAD
-                self.state = 132
-                self._errHandler.sync(self)
-                _la = self._input.LA(1)
-                if _la==9:
-                    self.state = 131
-=======
                 self.state = 139
                 self._errHandler.sync(self)
                 _la = self._input.LA(1)
                 if _la==9:
                     self.state = 138
->>>>>>> b3fc22fc
                     self.match(PlantUMLParser.T__8)
 
 
                 pass
 
 
-<<<<<<< HEAD
-            self.state = 136
-            self.match(PlantUMLParser.T__7)
-            self.state = 143
-=======
             self.state = 143
             self.match(PlantUMLParser.T__7)
             self.state = 150
->>>>>>> b3fc22fc
             self._errHandler.sync(self)
             la_ = self._interp.adaptivePredict(self._input,21,self._ctx)
             if la_ == 1:
-<<<<<<< HEAD
-                self.state = 138
-                self._errHandler.sync(self)
-                _la = self._input.LA(1)
-                if _la==10:
-                    self.state = 137
-=======
                 self.state = 145
                 self._errHandler.sync(self)
                 _la = self._input.LA(1)
                 if _la==10:
                     self.state = 144
->>>>>>> b3fc22fc
                     self.match(PlantUMLParser.T__9)
 
 
                 pass
 
             elif la_ == 2:
-<<<<<<< HEAD
-                self.state = 141
-                self._errHandler.sync(self)
-                _la = self._input.LA(1)
-                if _la==11:
-                    self.state = 140
-=======
                 self.state = 148
                 self._errHandler.sync(self)
                 _la = self._input.LA(1)
                 if _la==11:
                     self.state = 147
->>>>>>> b3fc22fc
                     localctx.aggr_r = self.match(PlantUMLParser.T__10)
 
 
@@ -1339,96 +1022,54 @@
         self._la = 0 # Token type
         try:
             self.enterOuterAlt(localctx, 1)
-<<<<<<< HEAD
-            self.state = 151
-=======
             self.state = 158
->>>>>>> b3fc22fc
             self._errHandler.sync(self)
             la_ = self._interp.adaptivePredict(self._input,24,self._ctx)
             if la_ == 1:
-<<<<<<< HEAD
-                self.state = 146
-                self._errHandler.sync(self)
-                _la = self._input.LA(1)
-                if _la==41:
-                    self.state = 145
-=======
                 self.state = 153
                 self._errHandler.sync(self)
                 _la = self._input.LA(1)
                 if _la==41:
                     self.state = 152
->>>>>>> b3fc22fc
                     localctx.comp_l = self.match(PlantUMLParser.ASTK)
 
 
                 pass
 
             elif la_ == 2:
-<<<<<<< HEAD
-                self.state = 149
-                self._errHandler.sync(self)
-                _la = self._input.LA(1)
-                if _la==9:
-                    self.state = 148
-=======
                 self.state = 156
                 self._errHandler.sync(self)
                 _la = self._input.LA(1)
                 if _la==9:
                     self.state = 155
->>>>>>> b3fc22fc
                     self.match(PlantUMLParser.T__8)
 
 
                 pass
 
 
-<<<<<<< HEAD
-            self.state = 153
-            self.match(PlantUMLParser.T__7)
-            self.state = 160
-=======
             self.state = 160
             self.match(PlantUMLParser.T__7)
             self.state = 167
->>>>>>> b3fc22fc
             self._errHandler.sync(self)
             la_ = self._interp.adaptivePredict(self._input,27,self._ctx)
             if la_ == 1:
-<<<<<<< HEAD
-                self.state = 155
-                self._errHandler.sync(self)
-                _la = self._input.LA(1)
-                if _la==10:
-                    self.state = 154
-=======
                 self.state = 162
                 self._errHandler.sync(self)
                 _la = self._input.LA(1)
                 if _la==10:
                     self.state = 161
->>>>>>> b3fc22fc
                     self.match(PlantUMLParser.T__9)
 
 
                 pass
 
             elif la_ == 2:
-<<<<<<< HEAD
-                self.state = 158
-                self._errHandler.sync(self)
-                _la = self._input.LA(1)
-                if _la==41:
-                    self.state = 157
-=======
                 self.state = 165
                 self._errHandler.sync(self)
                 _la = self._input.LA(1)
                 if _la==41:
                     self.state = 164
->>>>>>> b3fc22fc
                     localctx.comp_r = self.match(PlantUMLParser.ASTK)
 
 
@@ -1478,19 +1119,6 @@
         self.enterRule(localctx, 22, self.RULE_inheritance)
         try:
             self.enterOuterAlt(localctx, 1)
-<<<<<<< HEAD
-            self.state = 162
-            self.match(PlantUMLParser.ID)
-            self.state = 165
-            self._errHandler.sync(self)
-            token = self._input.LA(1)
-            if token in [12]:
-                self.state = 163
-                localctx.inh_left = self.match(PlantUMLParser.T__11)
-                pass
-            elif token in [13]:
-                self.state = 164
-=======
             self.state = 169
             self.match(PlantUMLParser.ID)
             self.state = 172
@@ -1502,21 +1130,13 @@
                 pass
             elif token in [13]:
                 self.state = 171
->>>>>>> b3fc22fc
                 self.match(PlantUMLParser.T__12)
                 pass
             else:
                 raise NoViableAltException(self)
 
-<<<<<<< HEAD
-            self.state = 167
-            self.match(PlantUMLParser.ID)
-            self.state = 168
-            self.match(PlantUMLParser.NL)
-=======
             self.state = 174
             self.match(PlantUMLParser.ID)
->>>>>>> b3fc22fc
         except RecognitionException as re:
             localctx.exception = re
             self._errHandler.reportError(self, re)
@@ -1556,15 +1176,9 @@
         self.enterRule(localctx, 24, self.RULE_extends)
         try:
             self.enterOuterAlt(localctx, 1)
-<<<<<<< HEAD
-            self.state = 170
-            self.match(PlantUMLParser.T__13)
-            self.state = 171
-=======
             self.state = 176
             self.match(PlantUMLParser.T__13)
             self.state = 177
->>>>>>> b3fc22fc
             self.match(PlantUMLParser.ID)
         except RecognitionException as re:
             localctx.exception = re
@@ -1618,23 +1232,6 @@
         self._la = 0 # Token type
         try:
             self.enterOuterAlt(localctx, 1)
-<<<<<<< HEAD
-            self.state = 173
-            self.match(PlantUMLParser.D_QUOTE)
-            self.state = 174
-            localctx.min_ = self.cardinalityVal()
-            self.state = 177
-            self._errHandler.sync(self)
-            _la = self._input.LA(1)
-            if _la==15:
-                self.state = 175
-                self.match(PlantUMLParser.T__14)
-                self.state = 176
-                localctx.max_ = self.cardinalityVal()
-
-
-            self.state = 179
-=======
             self.state = 179
             self.match(PlantUMLParser.D_QUOTE)
             self.state = 180
@@ -1650,7 +1247,6 @@
 
 
             self.state = 185
->>>>>>> b3fc22fc
             self.match(PlantUMLParser.D_QUOTE)
         except RecognitionException as re:
             localctx.exception = re
@@ -1695,11 +1291,7 @@
         self._la = 0 # Token type
         try:
             self.enterOuterAlt(localctx, 1)
-<<<<<<< HEAD
-            self.state = 181
-=======
             self.state = 187
->>>>>>> b3fc22fc
             _la = self._input.LA(1)
             if not(_la==39 or _la==41):
                 self._errHandler.recoverInline(self)
@@ -1757,23 +1349,6 @@
         self._la = 0 # Token type
         try:
             self.enterOuterAlt(localctx, 1)
-<<<<<<< HEAD
-            self.state = 184
-            self._errHandler.sync(self)
-            _la = self._input.LA(1)
-            if (((_la) & ~0x3f) == 0 and ((1 << _la) & 31457280) != 0):
-                self.state = 183
-                self.visibility()
-
-
-            self.state = 186
-            self.match(PlantUMLParser.ID)
-            self.state = 187
-            self.match(PlantUMLParser.T__6)
-            self.state = 188
-            self.dType()
-            self.state = 189
-=======
             self.state = 190
             self._errHandler.sync(self)
             _la = self._input.LA(1)
@@ -1789,7 +1364,6 @@
             self.state = 194
             self.dType()
             self.state = 195
->>>>>>> b3fc22fc
             self.match(PlantUMLParser.NL)
         except RecognitionException as re:
             localctx.exception = re
@@ -1854,41 +1428,6 @@
         self._la = 0 # Token type
         try:
             self.enterOuterAlt(localctx, 1)
-<<<<<<< HEAD
-            self.state = 192
-            self._errHandler.sync(self)
-            _la = self._input.LA(1)
-            if (((_la) & ~0x3f) == 0 and ((1 << _la) & 31457280) != 0):
-                self.state = 191
-                self.visibility()
-
-
-            self.state = 195
-            self._errHandler.sync(self)
-            _la = self._input.LA(1)
-            if _la==34 or _la==35:
-                self.state = 194
-                self.modifier()
-
-
-            self.state = 197
-            localctx.name = self.match(PlantUMLParser.ID)
-            self.state = 198
-            self.match(PlantUMLParser.T__15)
-            self.state = 204
-            self._errHandler.sync(self)
-            _la = self._input.LA(1)
-            if _la==38:
-                self.state = 199
-                self.parameter()
-                self.state = 202
-                self._errHandler.sync(self)
-                _la = self._input.LA(1)
-                if _la==17:
-                    self.state = 200
-                    self.match(PlantUMLParser.T__16)
-                    self.state = 201
-=======
             self.state = 198
             self._errHandler.sync(self)
             _la = self._input.LA(1)
@@ -1922,27 +1461,11 @@
                     self.state = 206
                     self.match(PlantUMLParser.T__16)
                     self.state = 207
->>>>>>> b3fc22fc
                     self.parameter()
 
 
 
 
-<<<<<<< HEAD
-            self.state = 206
-            self.match(PlantUMLParser.T__17)
-            self.state = 209
-            self._errHandler.sync(self)
-            _la = self._input.LA(1)
-            if _la==7:
-                self.state = 207
-                self.match(PlantUMLParser.T__6)
-                self.state = 208
-                self.dType()
-
-
-            self.state = 211
-=======
             self.state = 212
             self.match(PlantUMLParser.T__17)
             self.state = 215
@@ -1956,7 +1479,6 @@
 
 
             self.state = 217
->>>>>>> b3fc22fc
             self.match(PlantUMLParser.NL)
         except RecognitionException as re:
             localctx.exception = re
@@ -2007,24 +1529,6 @@
         self._la = 0 # Token type
         try:
             self.enterOuterAlt(localctx, 1)
-<<<<<<< HEAD
-            self.state = 213
-            localctx.name = self.match(PlantUMLParser.ID)
-            self.state = 214
-            self.match(PlantUMLParser.T__6)
-            self.state = 215
-            self.dType()
-            self.state = 218
-            self._errHandler.sync(self)
-            _la = self._input.LA(1)
-            if _la==19:
-                self.state = 216
-                self.match(PlantUMLParser.T__18)
-                self.state = 217
-                self.value()
-
-
-=======
             self.state = 219
             localctx.name = self.match(PlantUMLParser.ID)
             self.state = 220
@@ -2116,108 +1620,29 @@
                 self.match(PlantUMLParser.D_QUOTE)
 
 
->>>>>>> b3fc22fc
-        except RecognitionException as re:
-            localctx.exception = re
-            self._errHandler.reportError(self, re)
-            self._errHandler.recover(self, re)
-        finally:
-            self.exitRule()
-        return localctx
-
-
-<<<<<<< HEAD
-    class ValueContext(ParserRuleContext):
-        __slots__ = 'parser'
-
-        def __init__(self, parser, parent:ParserRuleContext=None, invokingState:int=-1):
-            super().__init__(parent, invokingState)
-            self.parser = parser
+        except RecognitionException as re:
+            localctx.exception = re
+            self._errHandler.reportError(self, re)
+            self._errHandler.recover(self, re)
+        finally:
+            self.exitRule()
+        return localctx
+
+
+    class DTypeContext(ParserRuleContext):
+        __slots__ = 'parser'
+
+        def __init__(self, parser, parent:ParserRuleContext=None, invokingState:int=-1):
+            super().__init__(parent, invokingState)
+            self.parser = parser
+
+        def primitiveData(self):
+            return self.getTypedRuleContext(PlantUMLParser.PrimitiveDataContext,0)
+
 
         def ID(self):
             return self.getToken(PlantUMLParser.ID, 0)
 
-        def INT(self):
-            return self.getToken(PlantUMLParser.INT, 0)
-
-        def FLOAT(self):
-            return self.getToken(PlantUMLParser.FLOAT, 0)
-
-        def D_QUOTE(self, i:int=None):
-            if i is None:
-                return self.getTokens(PlantUMLParser.D_QUOTE)
-            else:
-                return self.getToken(PlantUMLParser.D_QUOTE, i)
-
-        def getRuleIndex(self):
-            return PlantUMLParser.RULE_value
-
-        def enterRule(self, listener:ParseTreeListener):
-            if hasattr( listener, "enterValue" ):
-                listener.enterValue(self)
-
-        def exitRule(self, listener:ParseTreeListener):
-            if hasattr( listener, "exitValue" ):
-                listener.exitValue(self)
-
-
-
-
-    def value(self):
-
-        localctx = PlantUMLParser.ValueContext(self, self._ctx, self.state)
-        self.enterRule(localctx, 36, self.RULE_value)
-        self._la = 0 # Token type
-        try:
-            self.enterOuterAlt(localctx, 1)
-            self.state = 221
-            self._errHandler.sync(self)
-            _la = self._input.LA(1)
-            if _la==44:
-                self.state = 220
-                self.match(PlantUMLParser.D_QUOTE)
-
-
-            self.state = 223
-            _la = self._input.LA(1)
-            if not((((_la) & ~0x3f) == 0 and ((1 << _la) & 1924145348608) != 0)):
-                self._errHandler.recoverInline(self)
-            else:
-                self._errHandler.reportMatch(self)
-                self.consume()
-            self.state = 225
-            self._errHandler.sync(self)
-            _la = self._input.LA(1)
-            if _la==44:
-                self.state = 224
-                self.match(PlantUMLParser.D_QUOTE)
-
-
-        except RecognitionException as re:
-            localctx.exception = re
-            self._errHandler.reportError(self, re)
-            self._errHandler.recover(self, re)
-        finally:
-            self.exitRule()
-        return localctx
-
-
-=======
->>>>>>> b3fc22fc
-    class DTypeContext(ParserRuleContext):
-        __slots__ = 'parser'
-
-        def __init__(self, parser, parent:ParserRuleContext=None, invokingState:int=-1):
-            super().__init__(parent, invokingState)
-            self.parser = parser
-
-        def primitiveData(self):
-            return self.getTypedRuleContext(PlantUMLParser.PrimitiveDataContext,0)
-
-
-        def ID(self):
-            return self.getToken(PlantUMLParser.ID, 0)
-
         def getRuleIndex(self):
             return PlantUMLParser.RULE_dType
 
@@ -2237,29 +1662,17 @@
         localctx = PlantUMLParser.DTypeContext(self, self._ctx, self.state)
         self.enterRule(localctx, 38, self.RULE_dType)
         try:
-<<<<<<< HEAD
-            self.state = 229
-=======
             self.state = 235
->>>>>>> b3fc22fc
             self._errHandler.sync(self)
             token = self._input.LA(1)
             if token in [25, 26, 27, 28, 29, 30, 31, 32, 33]:
                 self.enterOuterAlt(localctx, 1)
-<<<<<<< HEAD
-                self.state = 227
-=======
                 self.state = 233
->>>>>>> b3fc22fc
                 self.primitiveData()
                 pass
             elif token in [38]:
                 self.enterOuterAlt(localctx, 2)
-<<<<<<< HEAD
-                self.state = 228
-=======
                 self.state = 234
->>>>>>> b3fc22fc
                 self.match(PlantUMLParser.ID)
                 pass
             else:
@@ -2315,30 +1728,6 @@
         self._la = 0 # Token type
         try:
             self.enterOuterAlt(localctx, 1)
-<<<<<<< HEAD
-            self.state = 231
-            self.match(PlantUMLParser.T__19)
-            self.state = 232
-            self.match(PlantUMLParser.ID)
-            self.state = 233
-            self.match(PlantUMLParser.T__3)
-            self.state = 234
-            self.match(PlantUMLParser.NL)
-            self.state = 238
-            self._errHandler.sync(self)
-            _la = self._input.LA(1)
-            while _la==38:
-                self.state = 235
-                self.enumLiteral()
-                self.state = 240
-                self._errHandler.sync(self)
-                _la = self._input.LA(1)
-
-            self.state = 241
-            self.match(PlantUMLParser.T__4)
-            self.state = 242
-            self.match(PlantUMLParser.NL)
-=======
             self.state = 237
             self.match(PlantUMLParser.T__19)
             self.state = 238
@@ -2359,7 +1748,6 @@
 
             self.state = 247
             self.match(PlantUMLParser.T__4)
->>>>>>> b3fc22fc
         except RecognitionException as re:
             localctx.exception = re
             self._errHandler.reportError(self, re)
@@ -2402,15 +1790,9 @@
         self.enterRule(localctx, 42, self.RULE_enumLiteral)
         try:
             self.enterOuterAlt(localctx, 1)
-<<<<<<< HEAD
-            self.state = 244
-            self.match(PlantUMLParser.ID)
-            self.state = 245
-=======
             self.state = 249
             self.match(PlantUMLParser.ID)
             self.state = 250
->>>>>>> b3fc22fc
             self.match(PlantUMLParser.NL)
         except RecognitionException as re:
             localctx.exception = re
@@ -2450,11 +1832,7 @@
         self._la = 0 # Token type
         try:
             self.enterOuterAlt(localctx, 1)
-<<<<<<< HEAD
-            self.state = 247
-=======
             self.state = 252
->>>>>>> b3fc22fc
             _la = self._input.LA(1)
             if not((((_la) & ~0x3f) == 0 and ((1 << _la) & 31457280) != 0)):
                 self._errHandler.recoverInline(self)
@@ -2499,11 +1877,7 @@
         self._la = 0 # Token type
         try:
             self.enterOuterAlt(localctx, 1)
-<<<<<<< HEAD
-            self.state = 249
-=======
             self.state = 254
->>>>>>> b3fc22fc
             _la = self._input.LA(1)
             if not((((_la) & ~0x3f) == 0 and ((1 << _la) & 17146314752) != 0)):
                 self._errHandler.recoverInline(self)
@@ -2548,11 +1922,7 @@
         self._la = 0 # Token type
         try:
             self.enterOuterAlt(localctx, 1)
-<<<<<<< HEAD
-            self.state = 251
-=======
             self.state = 256
->>>>>>> b3fc22fc
             _la = self._input.LA(1)
             if not(_la==34 or _la==35):
                 self._errHandler.recoverInline(self)
