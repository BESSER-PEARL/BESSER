import pytest
from besser.BUML.metamodel.structural import *
from besser.utilities import sort_by_timestamp

def test_named_element():
    named_element: NamedElement = NamedElement(name="element1")
    assert named_element.name == "element1"


def test_model_initialization():
    class1: Type = Type(name="element1")
    class2: Type = Type(name="element2")
    model: DomainModel = DomainModel(name="mymodel", types={class1, class2}, associations = None, packages = None, constraints = None)
    assert class1 in model.types
    assert class2 in model.types
    model_empty: DomainModel = DomainModel(name="mymodel", types = None, associations = None, packages = None, constraints = None)
    assert class1 not in model_empty.types
    assert class2 not in model_empty.types

# Testing the WFR for duplicate names in a model
def test_model_duplicated_names():
    with pytest.raises(ValueError) as excinfo:
        class1: Type = Type(name="name1")
        class2: Type = Type(name="name1")
        model: DomainModel = DomainModel(name="mymodel", types={class1, class2}, associations = None, packages = None, constraints = None)
    assert "The model cannot have types with duplicate names: name1" in str(excinfo.value)


# Testing attributes initialization
def test_attribute_initialization():
    class1: Type = Type(name="name1")
    attribute1: Property = Property(name="attribute1", owner = class1, type=PrimitiveDataType("int"),
                                    multiplicity=Multiplicity(0, 1))
    # assert attributes has proper type and multiplicity
    assert attribute1.type.name == "int"
    assert attribute1.multiplicity.min == 0
    assert attribute1.multiplicity.max == 1


# Testing attribute multiplicity and data type violations
def test_attribute_type_and_multiplicity_violation():
    with pytest.raises(ValueError) as excinfo:
        attribute1: Property = Property(name="attribute1", type=PrimitiveDataType("int"),
                                        multiplicity=Multiplicity(0, -1))
    assert "Invalid max multiplicity" in str(excinfo.value)

    with pytest.raises(ValueError) as excinfo:
        attribute1: Property = Property(name="attribute1", type=PrimitiveDataType("int"),
                                        multiplicity=Multiplicity(-1, 1))
    assert "Invalid min multiplicity" in str(excinfo.value)

    with pytest.raises(ValueError) as excinfo:
        attribute1: Property = Property(name="attribute1", type=PrimitiveDataType("int"),
                                        multiplicity=Multiplicity(2, 1))
    assert "Invalid max multiplicity" in str(excinfo.value)

    with pytest.raises(ValueError) as excinfo:
        attribute1: Property = Property(name="attribute1", type=PrimitiveDataType("invented_type"),
                                        multiplicity=Multiplicity(2, 1))
    assert "Invalid primitive data type" in str(excinfo.value)


# Testing class initialization
def test_class_initialization():
    class1: Class = Class(name="classA", attributes=set())
    class2: Class
    attribute1: Property = Property(name="attribute1", owner=None, type=PrimitiveDataType("int"), multiplicity=Multiplicity(0, 1))
    attribute2: Property = Property(name="attribute2", owner=None, type=PrimitiveDataType("int"), multiplicity=Multiplicity(0, 1))
    reference1: Property = Property(name="reference1", owner=None, type=class1, multiplicity=Multiplicity(0, 1))
    class2: Class = Class(name="classB", attributes={attribute1, attribute2})
    assert len(class2.attributes) == 2
    print(class2)


# Testing no duplicated names in class attributes
def test_duplicated_name_class():
    with pytest.raises(ValueError) as excinfo:
        class1 : Class
        attribute1: Property = Property(name="attribute1", owner=None, type=PrimitiveDataType("int"), multiplicity=Multiplicity(0, 1))
        attribute2: Property = Property(name="attribute1", owner=None, type=PrimitiveDataType("int"), multiplicity=Multiplicity(0, 1))
        class1 = Class(name="name1", attributes={attribute1, attribute2})
    assert "A class cannot have attributes with duplicate names: attribute1" in str(excinfo.value)

# Testing for no more than one id attribute in class
def test_more_than_one_id_class():
    with pytest.raises(ValueError) as excinfo:
        class1 : Class
        attribute1: Property = Property(name="attribute1", type=PrimitiveDataType("int"), is_id=True)
        attribute2: Property = Property(name="attribute2", type=PrimitiveDataType("int"), is_id=True)
        class1 = Class(name="name1", attributes={attribute1, attribute2})
    assert "A class cannot have more than one attribute marked as 'id'" in str(excinfo.value)

def test_association_initialization():
    class1: Class = Class(name="name1", attributes=set())
    class2: Class = Class(name="name2", attributes=set())
    aend1: Property = Property(name="end1", owner=None, type=class1, multiplicity=Multiplicity(0, 1))
    aend2: Property = Property(name="end2", owner=None, type=class2, multiplicity=Multiplicity(0, 1))
    association: BinaryAssociation = BinaryAssociation(name="association1", ends={aend1, aend2})
    assert len(association.ends) == 2
    assert aend1 in association.ends
    assert aend1.owner == association
    assert class1.associations == {association}
    assert class1.association_ends() == {aend2}

# Testing the creation of a binary association cannot have more than two ends
def test_binary_association():
    with pytest.raises(ValueError) as excinfo:
        class1: Type = Type(name="name1")
        aend: Property = Property(name="end1", owner=None, type=class1, multiplicity=Multiplicity(0, 1))
        association: BinaryAssociation = BinaryAssociation(name="association1", ends={aend})
    assert "A binary association must have exactly two ends" in str(excinfo.value)


# Testing the creation of an association class with an attribute
def test_association_class():
    class1: Class = Class(name="name1", attributes=None)
    class2: Class = Class(name="name2", attributes=None)
    aend1: Property = Property(name="end1", owner=None, type=class1, multiplicity=Multiplicity(0, 1))
    aend2: Property = Property(name="end2", owner=None, type=class2, multiplicity=Multiplicity(0, 1))
    association: BinaryAssociation = BinaryAssociation(name="association1", ends={aend1, aend2})
    attribute1: Property = Property(name="attribute1", owner=None, type=PrimitiveDataType("int"), multiplicity=Multiplicity(0, 1))
    association_class: AssociationClass = AssociationClass(name="association_class1", attributes={attribute1}, association=association)
    assert len(association_class.attributes) == 1
    assert attribute1 in association_class.attributes
    assert association_class.association.name == "association1"


def test_generalization_initialization():
    attribute1: Property = Property(name="attribute1", owner = None, type=PrimitiveDataType("int"),
                                    multiplicity=Multiplicity(0, 1))
    class1: Class = Class(name="name1", attributes={attribute1})
    class2: Class = Class(name="name2", attributes=None)
    generalization: Generalization = Generalization(general=class1, specific=class2)
    assert generalization.general == class1
    assert generalization.specific == class2
    assert class2.generalizations == {generalization}
    assert class1.specializations() == {class2}
    assert class2.parents() == {class1}
    assert class2.specializations() == set()
    assert class2.all_attributes() == {attribute1}


def test_no_generalization_loop():
    with pytest.raises(ValueError) as excinfo:
        class1: Class = Class(name="name1", attributes=None)
        generalization: Generalization = Generalization(general=class1, specific=class1)
    assert "A class cannot be a generalization of itself" in str(excinfo.value)

def test_generalization_set_initialization():
    class1: Class = Class(name="name1", attributes=None)
    class2: Class = Class(name="name2", attributes=None)
    class3: Class = Class(name="name3", attributes=None)
    generalization1: Generalization = Generalization(general=class1, specific=class2)
    generalization2: Generalization = Generalization(general=class1, specific=class3)
    generalization_set: GeneralizationSet = GeneralizationSet(name="Generalization Set", generalizations={
        generalization1,generalization2}, is_disjoint=True, is_complete=True)
    assert generalization_set.is_disjoint == True
    assert generalization_set.is_complete == True
    assert class1.generalizations == {generalization1, generalization2}
    assert class1.specializations() == {class3, class2}
    assert class2.parents() == {class1}
    assert class3.parents() == {class1}
    assert class2.specializations() == set()
    
# Testing enumeration and literals initialization
def test_enumeration_initialization():
    literal1: EnumerationLiteral = EnumerationLiteral(name="literal_1", owner=None)
    literal2: EnumerationLiteral = EnumerationLiteral(name="literal_2", owner=None)
    literal3: EnumerationLiteral = EnumerationLiteral(name="literal_3", owner=None)
    enum: Enumeration = Enumeration(name="Enumeration", literals={literal1,literal2,literal3})
    assert len(enum.literals) == 3
    assert literal1.owner == enum
    
# Testing no duplicated literal names in an enumeration
def test_duplicated_name_literal():
    with pytest.raises(ValueError) as excinfo:
        literal1: EnumerationLiteral = EnumerationLiteral(name="duplicated_name", owner=None)
        literal2: EnumerationLiteral = EnumerationLiteral(name="duplicated_name", owner=None)
        enum1: Enumeration = Enumeration(name="Enumeration", literals={literal1,literal2})
    assert "An enumeration cannot have two literals with the same name" in str(excinfo.value)

# Testing method and parameters initialization
def test_method_initialization():
    parameter1: Parameter = Parameter(name="parameter_1", type=PrimitiveDataType(name="str"))
    parameter2: Parameter = Parameter(name="parameter_2", type=PrimitiveDataType(name="int"))
    method: Method = Method(name='method_1', is_abstract=True, parameters={parameter1, parameter2})
    cls: Class = Class(name="class_1", attributes={}, methods={method})
    method.type = cls
    assert len(method.parameters) == 2
    assert method.owner == cls
    assert method.name == "method_1"
    assert method.type.name == "class_1"

def test_parameters_same_name():
    with pytest.raises(ValueError) as excinfo:
        parameter1: Parameter = Parameter(name="parameter_1", type=PrimitiveDataType(name="str"))
        parameter2: Parameter = Parameter(name="parameter_1", type=PrimitiveDataType(name="int"))
        method: Method = Method(name='method_1', is_abstract=True, parameters={parameter1, parameter2})
<<<<<<< HEAD
    assert "A method cannot have parameters with duplicate names: parameter_1" in str(excinfo.value)
=======
    assert "A method cannot have two parameters with the same name" in str(excinfo.value)

# Testing sort attributes by timestamp
def test_sort_parameters():
    attribute1: Property = Property(name="attribute_1", type=PrimitiveDataType(name="str"))
    attribute2: Property = Property(name="attribute_2", type=PrimitiveDataType(name="int"))
    attribute3: Property = Property(name="attribute_3", type=PrimitiveDataType(name="int"))
    cls: Class = Class(name="class", attributes={attribute1, attribute2, attribute3})
    attributes = sort_by_timestamp(cls.attributes)
    assert len(attributes) == 3
    assert type(attributes) == list
    assert attributes[0] == attribute1
    assert attributes[1] == attribute2
    assert attributes[2] == attribute3

# Testing the classes_sorted_by_inheritance method
def test_classes_sorted_by_inheritance():
    cl1 = Class(name="c1")
    cl2 = Class(name="c2")
    cl3 = Class(name="c3")
    cl4 = Class(name="c4")
    cl5 = Class(name="c5")
    cl6 = Class(name="c6")
    cl7 = Class(name="c7")
    h1 = Generalization(general=cl7, specific=cl6)
    h2 = Generalization(general=cl6, specific=cl5)
    h3 = Generalization(general=cl5, specific=cl4)
    h4 = Generalization(general=cl4, specific=cl2)
    h5 = Generalization(general=cl4, specific=cl3)
    h6 = Generalization(general=cl3, specific=cl2)
    h7 = Generalization(general=cl2, specific=cl1)
    model = DomainModel(name="model", types={cl1,cl2,cl3,cl4,cl5,cl6,cl7}, generalizations={h1,h2,h3,h4,h5,h6,h7})
    classes = model.classes_sorted_by_inheritance()
    assert len(classes) == 7
    assert classes[0] == cl7
    assert classes[2] == cl5
    assert classes[4] == cl3
    assert classes[6] == cl1
>>>>>>> 1e36fa90
<|MERGE_RESOLUTION|>--- conflicted
+++ resolved
@@ -196,9 +196,6 @@
         parameter1: Parameter = Parameter(name="parameter_1", type=PrimitiveDataType(name="str"))
         parameter2: Parameter = Parameter(name="parameter_1", type=PrimitiveDataType(name="int"))
         method: Method = Method(name='method_1', is_abstract=True, parameters={parameter1, parameter2})
-<<<<<<< HEAD
-    assert "A method cannot have parameters with duplicate names: parameter_1" in str(excinfo.value)
-=======
     assert "A method cannot have two parameters with the same name" in str(excinfo.value)
 
 # Testing sort attributes by timestamp
@@ -236,5 +233,4 @@
     assert classes[0] == cl7
     assert classes[2] == cl5
     assert classes[4] == cl3
-    assert classes[6] == cl1
->>>>>>> 1e36fa90
+    assert classes[6] == cl1