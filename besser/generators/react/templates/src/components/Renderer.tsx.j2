import React, { CSSProperties, useEffect, useState } from "react";
import axios from "axios";
import { useNavigate } from "react-router-dom";
import { applyStyle, StyleData } from "../utils/applyStyle";
<<<<<<< HEAD
import { BarChartComponent } from "./charts/BarChartComponent";
import { LineChartComponent } from "./charts/LineChartComponent";
import { PieChartComponent } from "./charts/PieChartComponent";
import { RadialBarChartComponent } from "./charts/RadialBarChartComponent";
import { RadarChartComponent } from "./charts/RadarChartComponent";
import { MetricCardComponent } from "./charts/MetricCardComponent";
import { TableComponent } from "./charts/TableComponent";
import { AgentComponent } from "./AgentComponent";
import { MethodButton } from "./MethodButton";
import "./charts/TableComponent.css";
=======
{% if 'BarChart' in used_components %}import { BarChartComponent } from "./charts/BarChartComponent";
{% endif %}{% if 'LineChart' in used_components %}import { LineChartComponent } from "./charts/LineChartComponent";
{% endif %}{% if 'PieChart' in used_components %}import { PieChartComponent } from "./charts/PieChartComponent";
{% endif %}{% if 'RadialBarChart' in used_components %}import { RadialBarChartComponent } from "./charts/RadialBarChartComponent";
{% endif %}{% if 'RadarChart' in used_components %}import { RadarChartComponent } from "./charts/RadarChartComponent";
{% endif %}{% if 'MetricCard' in used_components %}import { MetricCardComponent } from "./charts/MetricCardComponent";
{% endif %}{% if 'Table' in used_components %}import { TableComponent } from "./table/TableComponent";
{% endif %}import { AgentComponent } from "./AgentComponent";
{% if 'Table' in used_components %}import "./table/TableComponent.css";
{% endif %}
>>>>>>> bb048dac

export interface RendererProps {
  component: any;
  styles: StyleData[];
}

export const Renderer: React.FC<RendererProps> = ({ component, styles }) => {
  // BrowserRouter should be set up in index.tsx - hooks must be called unconditionally
  const navigate = useNavigate();
  
  // All hooks must be at the top level - declare all states here
  const [chartData, setChartData] = useState<any[]>(component.data ?? []);
  const [loading, setLoading] = useState(false);
  const [error, setError] = useState<string | null>(null);
  const [listData, setListData] = useState<any[]>([]);
  
  let style = applyStyle(`#${component.id}`, styles) as CSSProperties;
  if (component.class_list && Array.isArray(component.class_list)) {
    component.class_list.forEach((cls: string) => {
      // Ensure class selectors have the . prefix for proper CSS matching
      const classSelector = cls.startsWith('.') ? cls : `.${cls}`;
      style = { ...style, ...applyStyle(classSelector, styles) };
    });
  }

  // Chart and metric card data fetching effect
  useEffect(() => {
    if (["bar-chart", "line-chart", "pie-chart", "radial-bar-chart", "radar-chart", "metric-card", "table"].includes(component.type)) {
      const endpoint = component.data_binding?.endpoint;
      if (endpoint) {
        setLoading(true);
        setError(null);
        // Always use backend base URL for relative endpoints
        const backendBase = "http://localhost:8000";
        
        // Check if table has lookup columns - if so, request detailed data with joins
        const hasLookupColumns = component.chart?.columns?.some(
          (col: any) => typeof col === 'object' && col.column_type === 'lookup'
        );
        
        // Add detailed=true query param if there are lookup columns
        const urlParams = hasLookupColumns ? '?detailed=true' : '';
        const url = endpoint.startsWith("/") 
          ? backendBase + endpoint + urlParams
          : endpoint + urlParams;
        
        axios.get(url)
          .then((res) => {
            let data: any[] = [];
            
            // If response is already an array, use it directly
            if (Array.isArray(res.data)) {
              data = res.data;
            } 
            // If response is an object, try to find the first array property
            else if (res.data && typeof res.data === 'object') {
              // Look for common array property names first
              const commonArrayKeys = ['data', 'results', 'items', 'records', 'list'];
              let foundKey = commonArrayKeys.find(key => Array.isArray(res.data[key]));
              
              // If not found, search for any array property
              if (!foundKey) {
                foundKey = Object.keys(res.data).find(key => Array.isArray(res.data[key]));
              }
              
              if (foundKey) {
                data = res.data[foundKey];
                console.log(`[Chart Data] Found array in property: ${foundKey}`);
              }
            }
            
            setChartData(data);
          })
          .catch((err) => {
            console.error("[Chart Data] Error loading data:", err);
            setError("Error loading data");
            setChartData([]);
          })
          .finally(() => setLoading(false));
      }
    }
  }, [component.type, component.data_binding?.endpoint]);

  // Data list fetching effect
  useEffect(() => {
    if (component.type === "data-list" && component.data_sources && component.data_sources.length > 0) {
      const source = component.data_sources[0];
      const endpoint = source.endpoint || `/${source.domain?.toLowerCase()}/`;
      if (endpoint) {
        const backendBase = "http://localhost:8000";
        const url = endpoint.startsWith("/") ? backendBase + endpoint : endpoint;
        axios.get(url)
          .then((res) => {
            let data = Array.isArray(res.data) ? res.data : (res.data.results || []);
            setListData(data);
          })
          .catch(() => setListData([]));
      }
    }
  }, [component.type, component.data_sources]);

  if (component.type === "container" || component.type === "wrapper" || component.type === "component") {
    // Use the actual HTML tag if available, otherwise default to div
    const validTags = ["section", "article", "header", "footer", "nav", "aside", "main", "div", "ul", "ol", "li"];
    const tagName = (component.tag && validTags.includes(component.tag.toLowerCase())) 
      ? component.tag.toLowerCase()
      : "div";
    
    // Check if this is a cell and has children
    const isCell = component.class_list?.includes('gjs-cell');
    const hasChildren = (component.children ?? []).length > 0;
    
    // If it's a cell with children, set height to auto
    const adjustedStyle = isCell && hasChildren
      ? { ...style, height: 'auto' }
      : style;

    // Filter out 'style' from attributes since we handle it separately as a React object
    const { style: _, ...safeAttributes } = component.attributes || {};

    return React.createElement(
      tagName,
      {
        id: component.id,
        style: adjustedStyle,
        className: component.class_list?.join(' '),
        ...safeAttributes
      },
      (component.children ?? []).map((child: any) => (
        <Renderer key={child.id} component={child} styles={styles} />
      ))
    );
  }

  if (component.type === "text") {
    // Use the actual HTML tag if available, otherwise default to p
    const validTags = ["h1", "h2", "h3", "h4", "h5", "h6", "p", "span", "div", "strong", "em", "li"];
    const tagName = (component.tag && validTags.includes(component.tag.toLowerCase())) 
      ? component.tag.toLowerCase()
      : "p";
    
    // Filter out 'style' from attributes since we handle it separately as a React object
    const { style: _, ...safeAttributes } = component.attributes || {};
    
    return React.createElement(
      tagName,
      {
        id: component.id,
        style: style,
        className: component.class_list?.join(' '),
        ...safeAttributes
      },
      component.content || ""
    );
  }

  if (component.type === "button" || component.type === "action-button") {
    // Check if this is a method button
    if (component.method_config) {
      const methodConfig = component.method_config;
      return (
        <MethodButton
          entityType={methodConfig.entity_type}
          entityId={methodConfig.entity_id}
          methodName={methodConfig.method_name}
          label={component.label || component.name || methodConfig.method_name}
          parameters={methodConfig.parameters || []}
          isClassMethod={methodConfig.is_class_method || false}
          className={component.class_list?.join(' ')}
          style={style}
          backendUrl="http://localhost:8000"
        />
      );
    }

    const handleClick = () => {
      // Handle button events
      if (component.events && Array.isArray(component.events)) {
        component.events.forEach((event: any) => {
          if (event.type === "onClick" && event.actions) {
            event.actions.forEach((action: any) => {
              if (action.kind === "Transition" && action.target_screen_path) {
                navigate(action.target_screen_path);
              } else if (action.kind === "Transition" && action.target_screen) {
                // Fallback to target screen name if path not available
                const targetPath = `/${action.target_screen.toLowerCase().replace(/\s+/g, '-')}`;
                navigate(targetPath);
              }
            });
          }
        });
      }
      // Fallback to targetScreen if events not available
      else if (component.target_screen_path) {
        navigate(component.target_screen_path);
      }
    };
    
    // Filter out 'style' from attributes
    const { style: _, ...safeAttributes } = component.attributes || {};
    
    return (
      <button
        id={component.id}
        type={component.attributes?.type || "button"}
        style={style}
        className={component.class_list?.join(' ')}
        onClick={handleClick}
        {...safeAttributes}
      >
        {component.label || component.name || "Button"}
      </button>
    );
  }

  if (component.type === "link" || component.type === "link-button") {
    const handleClick = (e: React.MouseEvent<HTMLAnchorElement>) => {
      // Handle internal navigation
      if (component.target_screen_path && !component.url?.startsWith('http') && component.url !== '#') {
        e.preventDefault();
        navigate(component.target_screen_path);
      }
      // Let default link behavior handle external URLs
    };
    
    // Filter out 'style' from attributes
    const { style: _, ...safeAttributes } = component.attributes || {};
    
    return (
      <a
        id={component.id}
        href={component.url || "#"}
        target={component.target || undefined}
        rel={component.rel || undefined}
        style={style}
        className={component.class_list?.join(' ')}
        onClick={handleClick}
        {...safeAttributes}
      >
        {component.label || component.name || ""}
      </a>
    );
  }

  if (component.type === "image") {
    // Filter out 'style' from attributes
    const { style: _, ...safeAttributes } = component.attributes || {};
    
    return (
      <img
        id={component.id}
        src={component.src || ""}
        alt={component.alt || component.description || ""}
        style={style}
        className={component.class_list?.join(' ')}
        {...safeAttributes}
      />
    );
  }

  if (component.type === "input") {
    // Filter out 'style' from attributes
    const { style: _, ...safeAttributes } = component.attributes || {};
    
    return (
      <input
        id={component.id}
        type={component.input_type?.toLowerCase() || "text"}
        placeholder={component.attributes?.placeholder || ""}
        style={style}
        className={component.class_list?.join(' ')}
        {...safeAttributes}
      />
    );
  }

  if (component.type === "form") {
    const handleSubmit = (e: React.FormEvent) => {
      e.preventDefault();
      // Handle form submission
      console.log("Form submitted:", component.name);
    };
    
    // Filter out 'style' from attributes
    const { style: _, ...safeAttributes } = component.attributes || {};
    
    return (
      <form
        id={component.id}
        onSubmit={handleSubmit}
        style={style}
        className={component.class_list?.join(' ')}
        {...safeAttributes}
      >
        {(component.inputs || []).map((input: any) => (
          <div key={input.id} style={{ marginBottom: "10px" }}>
            <label htmlFor={input.id} style={{ display: "block", marginBottom: "5px" }}>
              {input.label || input.id}
            </label>
            <Renderer key={input.id} component={{ ...input, type: "input" }} styles={styles} />
          </div>
        ))}
        <button type="submit">Submit</button>
      </form>
    );
  }

  if (component.type === "menu") {
    // Filter out 'style' from attributes
    const { style: _, ...safeAttributes } = component.attributes || {};
    
    return (
      <nav id={component.id} style={style} className={component.class_list?.join(' ')} {...safeAttributes}>
        <ul style={{ listStyle: "none", padding: 0, margin: 0 }}>
          {(component.items || []).map((item: any, index: number) => (
            <li key={index} style={{ display: "inline-block", marginRight: "15px" }}>
              <a
                href={item.url || "#"}
                target={item.target || undefined}
                rel={item.rel || undefined}
              >
                {item.label}
              </a>
            </li>
          ))}
        </ul>
      </nav>
    );
  }

  if (component.type === "data-list") {
    // Filter out 'style' from attributes
    const { style: _, ...safeAttributes } = component.attributes || {};
    
    return (
      <div id={component.id} style={style} className={component.class_list?.join(' ')} {...safeAttributes}>
        <ul>
          {listData.map((item: any, index: number) => (
            <li key={index}>{JSON.stringify(item)}</li>
          ))}
        </ul>
      </div>
    );
  }

  if (component.type === "embedded-content") {
    // Filter out 'style' from attributes
    const { style: _, ...safeAttributes } = component.attributes || {};
    
    return (
      <iframe
        id={component.id}
        src={component.src || ""}
        title={component.description || component.name}
        style={style}
        className={component.class_list?.join(' ')}
        {...safeAttributes}
      />
    );
  }
{% if 'RadarChart' in used_components %}
  if (component.type === "radar-chart") {
    if (loading) return <div id={component.id}>Loading data...</div>;
    if (error) return <div id={component.id}>{error}</div>;
    
    // Use configured field names from data_binding, with intelligent fallback
    let actualLabelField = component.data_binding?.label_field || "name";
    let actualDataField = component.data_binding?.data_field || "value";
    
    // If data_binding fields look like UUIDs (contain hyphens and are long), detect from data
    const isUUID = (str: string) => str && str.length > 20 && str.includes('-');
    
    if ((isUUID(actualLabelField) || isUUID(actualDataField)) && chartData && chartData.length > 0) {
      const firstItem = chartData[0];
      const keys = Object.keys(firstItem);
      
      if (isUUID(actualLabelField)) {
        actualLabelField = keys.find(k => ['name', 'label', 'attribute'].includes(k.toLowerCase())) || 
                          keys.find(k => typeof firstItem[k] === 'string') || 
                          'name';
      }
      
      if (isUUID(actualDataField)) {
        actualDataField = keys.find(k => ['value', 'count', 'amount'].includes(k.toLowerCase())) || 
                         keys.find(k => typeof firstItem[k] === 'number') || 
                         'value';
      }
      
      console.log(`[Radar Chart] Detected fields from data - labelField: ${actualLabelField}, dataField: ${actualDataField}`);
    } else {
      console.log(`[Radar Chart] Using configured fields - labelField: ${actualLabelField}, dataField: ${actualDataField}`);
    }
    
    return (
      <RadarChartComponent
        id={component.id}
        title={component.title || component.name}
        color={component.color}
        data={chartData}
        labelField={actualLabelField}
        dataField={actualDataField}
        options={component.chart || {}}
        styles={style}
      />
    );
  }
{% endif %}

{% if 'BarChart' in used_components %}
  if (component.type === "bar-chart") {
    if (loading) return <div id={component.id}>Loading data...</div>;
    if (error) return <div id={component.id}>{error}</div>;
    
    // Use configured field names from data_binding, with intelligent fallback
    let actualLabelField = component.data_binding?.label_field || "name";
    let actualDataField = component.data_binding?.data_field || "value";
    
    // If data_binding fields look like UUIDs (contain hyphens and are long), detect from data
    const isUUID = (str: string) => str && str.length > 20 && str.includes('-');
    
    if ((isUUID(actualLabelField) || isUUID(actualDataField)) && chartData && chartData.length > 0) {
      const firstItem = chartData[0];
      const keys = Object.keys(firstItem);
      
      if (isUUID(actualLabelField)) {
        actualLabelField = keys.find(k => ['name', 'label', 'attribute'].includes(k.toLowerCase())) || 
                          keys.find(k => typeof firstItem[k] === 'string') || 
                          'name';
      }
      
      if (isUUID(actualDataField)) {
        actualDataField = keys.find(k => ['value', 'count', 'amount'].includes(k.toLowerCase())) || 
                         keys.find(k => typeof firstItem[k] === 'number') || 
                         'value';
      }
      
      console.log(`[Bar Chart] Detected fields from data - labelField: ${actualLabelField}, dataField: ${actualDataField}`);
    } else {
      console.log(`[Bar Chart] Using configured fields - labelField: ${actualLabelField}, dataField: ${actualDataField}`);
    }
    
    return (
      <BarChartComponent
        id={component.id}
        title={component.title || component.name}
        color={component.color}
        data={chartData}
        labelField={actualLabelField}
        dataField={actualDataField}
        options={component.chart || {}}
        styles={style}
      />
    );
  }
{% endif %}

{% if 'LineChart' in used_components %}
  if (component.type === "line-chart") {
    if (loading) return <div id={component.id}>Loading data...</div>;
    if (error) return <div id={component.id}>{error}</div>;
    
    // Use configured field names from data_binding, with intelligent fallback
    let actualLabelField = component.data_binding?.label_field || "name";
    let actualDataField = component.data_binding?.data_field || "value";
    
    // If data_binding fields look like UUIDs (contain hyphens and are long), detect from data
    const isUUID = (str: string) => str && str.length > 20 && str.includes('-');
    
    if ((isUUID(actualLabelField) || isUUID(actualDataField)) && chartData && chartData.length > 0) {
      const firstItem = chartData[0];
      const keys = Object.keys(firstItem);
      
      if (isUUID(actualLabelField)) {
        actualLabelField = keys.find(k => ['name', 'label', 'attribute'].includes(k.toLowerCase())) || 
                          keys.find(k => typeof firstItem[k] === 'string') || 
                          'name';
      }
      
      if (isUUID(actualDataField)) {
        actualDataField = keys.find(k => ['value', 'count', 'amount'].includes(k.toLowerCase())) || 
                         keys.find(k => typeof firstItem[k] === 'number') || 
                         'value';
      }
      
      console.log(`[Line Chart] Detected fields from data - labelField: ${actualLabelField}, dataField: ${actualDataField}`);
    } else {
      console.log(`[Line Chart] Using configured fields - labelField: ${actualLabelField}, dataField: ${actualDataField}`);
    }
    
    return (
      <LineChartComponent
        id={component.id}
        title={component.title || component.name}
        color={component.color}
        data={chartData}
        labelField={actualLabelField}
        dataField={actualDataField}
        options={component.chart || {}}
        styles={style}
      />
    );
  }
{% endif %}

{% if 'PieChart' in used_components %}
  if (component.type === "pie-chart") {
    if (loading) return <div id={component.id}>Loading data...</div>;
    if (error) return <div id={component.id}>{error}</div>;
    return (
      <PieChartComponent
        id={component.id}
        title={component.title || component.name}
        data={chartData}
        labelField={component.data_binding?.label_field}
        dataField={component.data_binding?.data_field}
        options={component.chart || {}}
        styles={style}
      />
    );
  }
{% endif %}

{% if 'RadialBarChart' in used_components %}
  if (component.type === "radial-bar-chart") {
    if (loading) return <div id={component.id}>Loading data...</div>;
    if (error) return <div id={component.id}>{error}</div>;
    return (
      <RadialBarChartComponent
        id={component.id}
        title={component.title || component.name}
        data={chartData}
        labelField={component.data_binding?.label_field}
        dataField={component.data_binding?.data_field}
        options={component.chart || {}}
        styles={style}
      />
    );
  }
{% endif %}

{% if 'Table' in used_components %}
  if (component.type === "table") {
    if (loading) return <div id={component.id}>Loading data...</div>;
    if (error) return <div id={component.id}>{error}</div>;
    // Merge action-buttons from attributes into options
    const options = {
      ...(component.chart || {}),
      actionButtons: component.attributes?.["action-buttons"] ?? false,
    };
    return (
      <TableComponent
        id={component.id}
        title={component.title || component.name}
        data={chartData}
        options={options}
        styles={style}
        dataBinding={component.data_binding}
      />
    );
  }
{% endif %}
{% if 'MetricCard' in used_components %}
  if (component.type === "metric-card") {
    if (loading) return <div id={component.id}>Loading data...</div>;
    if (error) return <div id={component.id}>{error}</div>;
    
    // Calculate the last value from the data
    let metricValue = 0;
    if (chartData && chartData.length > 0) {
      const lastItem = chartData[chartData.length - 1];
      const dataField = component.data_binding?.data_field;
      
      // Try to get value from the specified data field
      if (dataField && lastItem[dataField] !== undefined) {
        metricValue = Number(lastItem[dataField]) || 0;
      } 
      // Fallback: try common field names
      else {
        const commonFields = ['value', 'count', 'amount', 'total', 'sum'];
        for (const field of commonFields) {
          if (lastItem[field] !== undefined) {
            metricValue = Number(lastItem[field]) || 0;
            break;
          }
        }
      }
    }
    
    return (
      <MetricCardComponent
        id={component.id}
        metric-title={component.metric?.metricTitle || component.title || "Metric"}
        format={component.metric?.format || "number"}
        value-color={component.metric?.valueColor || "#2c3e50"}
        value-size={component.metric?.valueSize || 32}
        show-trend={component.metric?.showTrend !== false}
        positive-color={component.metric?.positiveColor || "#27ae60"}
        negative-color={component.metric?.negativeColor || "#e74c3c"}
        value={metricValue}
        trend={12}
        data_binding={component.data_binding}
      />
    );
  }
{% endif %}

  if (component.type === "agent-component") {
    return (
      <AgentComponent
        id={component.id}
        agent-name={component["agent-name"] || component.agent_name || ""}
        agent-title={component["agent-title"] || component.agent_title || "BESSER Agent"}
        styles={style}
      />
    );
  }

  return (
    <div id={component.id} style={style}>
      <strong>{component.name || component.type}</strong>
      <pre style={{ whiteSpace: "pre-wrap" }}>
        {JSON.stringify(component, null, 2)}
      </pre>
    </div>
  );
};<|MERGE_RESOLUTION|>--- conflicted
+++ resolved
@@ -2,18 +2,6 @@
 import axios from "axios";
 import { useNavigate } from "react-router-dom";
 import { applyStyle, StyleData } from "../utils/applyStyle";
-<<<<<<< HEAD
-import { BarChartComponent } from "./charts/BarChartComponent";
-import { LineChartComponent } from "./charts/LineChartComponent";
-import { PieChartComponent } from "./charts/PieChartComponent";
-import { RadialBarChartComponent } from "./charts/RadialBarChartComponent";
-import { RadarChartComponent } from "./charts/RadarChartComponent";
-import { MetricCardComponent } from "./charts/MetricCardComponent";
-import { TableComponent } from "./charts/TableComponent";
-import { AgentComponent } from "./AgentComponent";
-import { MethodButton } from "./MethodButton";
-import "./charts/TableComponent.css";
-=======
 {% if 'BarChart' in used_components %}import { BarChartComponent } from "./charts/BarChartComponent";
 {% endif %}{% if 'LineChart' in used_components %}import { LineChartComponent } from "./charts/LineChartComponent";
 {% endif %}{% if 'PieChart' in used_components %}import { PieChartComponent } from "./charts/PieChartComponent";
@@ -22,9 +10,9 @@
 {% endif %}{% if 'MetricCard' in used_components %}import { MetricCardComponent } from "./charts/MetricCardComponent";
 {% endif %}{% if 'Table' in used_components %}import { TableComponent } from "./table/TableComponent";
 {% endif %}import { AgentComponent } from "./AgentComponent";
+import { MethodButton } from "./MethodButton";
 {% if 'Table' in used_components %}import "./table/TableComponent.css";
 {% endif %}
->>>>>>> bb048dac
 
 export interface RendererProps {
   component: any;
