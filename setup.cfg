--- conflicted
+++ resolved
@@ -1,10 +1,6 @@
 [metadata]
 name = besser
-<<<<<<< HEAD
-version = 2.4.1
-=======
-version = 2.4.0
->>>>>>> 8509be0d
+version = 2.5.0
 author = Luxembourg Institute of Science and Technology
 description = BESSER
 long_description = file: README.md
